--- conflicted
+++ resolved
@@ -283,12 +283,7 @@
     int GetMinMasternodePaymentsProto();
     void ProcessMessageMasternodePayments(CNode* pfrom, std::string& strCommand, CDataStream& vRecv);
     std::string GetRequiredPaymentsString(int nBlockHeight);
-<<<<<<< HEAD
-    void FillBlockPayee(CMutableTransaction& txNew, int64_t nFees, bool fProofOfStake, bool fZPIVStake, bool stakeSplitted);
-    void FillBlockPayee_Legacy(CMutableTransaction& txNew, int64_t nFees, bool fProofOfStake);
-=======
     void FillBlockPayee(CMutableTransaction& txNew, int64_t nFees, bool fProofOfStake, bool fZKOREStake, bool stakeSplitted);
->>>>>>> b263d9a7
     std::string ToString() const;
     int GetOldestBlock();
     int GetNewestBlock();
