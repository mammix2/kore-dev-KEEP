// Copyright (c) 2009-2010 Satoshi Nakamoto
// Copyright (c) 2009-2014 The Bitcoin developers
// Copyright (c) 2014-2015 The Dash developers
// Copyright (c) 2015-2018 The KORE developers
// Distributed under the MIT software license, see the accompanying
// file COPYING or http://www.opensource.org/licenses/mit-license.php.

#include "main.h"
#ifdef ZEROCOIN
#include "accumulators.h"
#include "accumulatormap.h"
#endif
#include "arith_uint256.h" // Legacy
#include "addrman.h"
#include "alert.h"
#include "blocksignature.h"
#include "chainparams.h"
#include "checkpoints.h"
#include "checkqueue.h"
#include "init.h"
#include "kernel.h"
#include "legacy/consensus/merkle.h"
#include "masternode-budget.h"
#include "masternode-payments.h"
#include "masternodeman.h"
#include "merkleblock.h"
#include "net.h"
#include "obfuscation.h"
#include "pow.h"
#include "pos.h" // Old from Kore, will be deprecated
#include "spork.h"
#include "sporkdb.h"
#include "swifttx.h"
#include "txdb.h"
#include "txmempool.h"
#include "ui_interface.h"
#include "util.h"
#include "utilmoneystr.h"
#include "validationinterface.h"
#ifdef ZEROCOIN
#include "primitives/zerocoin.h"
#include "libzerocoin/Denominations.h"
#endif
#include "invalid.h"

#include <sstream>

#include <boost/algorithm/string/replace.hpp>
#include <boost/filesystem.hpp>
#include <boost/filesystem/fstream.hpp>
#include <boost/lexical_cast.hpp>
#include <boost/thread.hpp>

using namespace boost;
using namespace std;
#ifdef ZEROCOIN
using namespace libzerocoin;
#endif

#if defined(NDEBUG)
#error "KORE cannot be compiled without assertions."
#endif

// 6 comes from OPCODE (1) + vch.size() (1) + BIGNUM size (4)
#define SCRIPT_OFFSET 6
// For Script size (BIGNUM/Uint256 size)
#define BIGNUM_SIZE   4
/**
 * Global state
 */

CCriticalSection cs_main;

BlockMap mapBlockIndex;
map<uint256, uint256> mapProofOfStake;
set<pair<COutPoint, unsigned int> > setStakeSeen;
map<unsigned int, unsigned int> mapHashedBlocks;
CChain chainActive;
CBlockIndex* pindexBestHeader = NULL;
int64_t nTimeBestReceived = 0;
std::mutex csBestBlock;
std::condition_variable cvBlockChange;
int nScriptCheckThreads = 0;
bool fImporting = false;
bool fReindex = false;
bool fTxIndex = true;
bool fHavePruned = false; // Legacy
bool fPruneMode = false;  // Legacy
uint64_t nPruneTarget = 0; // Legacy
bool fAddrIndex = false; // Legacy
size_t nCoinCacheUsage = 5000 * 300; // Legacy
//bool fCheckpointsEnabled = DEFAULT_CHECKPOINTS_ENABLED; // Legacy
bool fRequireStandard = true; // Legacy
unsigned int nBytesPerSigOp = DEFAULT_BYTES_PER_SIGOP_LEGACY; // Legacy
bool fIsBareMultisigStd = true;
bool fCheckBlockIndex = false;
bool fVerifyingBlocks = false;
unsigned int nCoinCacheSize = 5000;
bool fAlerts = DEFAULT_ALERTS;
bool fEnableReplacement = DEFAULT_ENABLE_REPLACEMENT; // Legacy

int nChainHeight = -1; // Legacy
CMedianFilter<int> cPeerBlockCounts(5, 0); // Legacy

int64_t nReserveBalance = 0;

/** Fees smaller than this (in uKORE) are considered zero fee (for relaying and mining)
 * We are ~100 times smaller then bitcoin now (2015-06-23), set minRelayTxFee only 10 times higher
 * so it's still 10 times lower comparing to bitcoin.
 */
CFeeRate minRelayTxFee = CFeeRate(10000);

CTxMemPool mempool(::minRelayTxFee);

struct COrphanTx {
    CTransaction tx;
    NodeId fromPeer;
};
map<uint256, COrphanTx> mapOrphanTransactions;
map<uint256, set<uint256> > mapOrphanTransactionsByPrev;
map<uint256, int64_t> mapRejectedBlocks;
map<uint256, int64_t> mapZerocoinspends; //txid, time received


void EraseOrphansFor(NodeId peer);

static void CheckBlockIndex();
static void CheckBlockIndex_Legacy();

/** Constant stuff for coinbase transactions we create: */
CScript COINBASE_FLAGS;

const string strMessageMagic = "DarkNet Signed Message:\n";

// Internal stuff
namespace
{
struct CBlockIndexWorkComparator {
    bool operator()(CBlockIndex* pa, CBlockIndex* pb) const
    {
        // First sort by most total work, ...
        if (pa->nChainWork > pb->nChainWork) return false;
        if (pa->nChainWork < pb->nChainWork) return true;

        // ... then by earliest time received, ...
        if (pa->nSequenceId < pb->nSequenceId) return false;
        if (pa->nSequenceId > pb->nSequenceId) return true;

        // Use pointer address as tie breaker (should only happen with blocks
        // loaded from disk, as those all have id 0).
        if (pa < pb) return false;
        if (pa > pb) return true;

        // Identical blocks.
        return false;
    }
};

CBlockIndex* pindexBestInvalid;

/**
     * The set of all CBlockIndex entries with BLOCK_VALID_TRANSACTIONS (for itself and all ancestors) and
     * as good as our current tip or better. Entries may be failed, though.
     */
set<CBlockIndex*, CBlockIndexWorkComparator> setBlockIndexCandidates;
/** Number of nodes with fSyncStarted. */
int nSyncStarted = 0;
/** All pairs A->B, where A (or one if its ancestors) misses transactions, but B has transactions. */
multimap<CBlockIndex*, CBlockIndex*> mapBlocksUnlinked;

CCriticalSection cs_LastBlockFile;
std::vector<CBlockFileInfo> vinfoBlockFile;
int nLastBlockFile = 0;
    /** Global flag to indicate we should check to see if there are
     *  block/undo files that should be deleted.  Set on startup
     *  or if we allocate more file space when we're in prune mode
     */
 bool fCheckForPruning = false; // Legacy

/**
     * Every received block is assigned a unique and increasing identifier, so we
     * know which one to give priority in case of a fork.
     */
CCriticalSection cs_nBlockSequenceId;
/** Blocks loaded from disk are assigned id 0, so start the counter at 1. */
uint32_t nBlockSequenceId = 1;

/**
     * Sources of received blocks, to be able to send them reject messages or ban
     * them, if processing happens afterwards. Protected by cs_main.
     */
map<uint256, NodeId> mapBlockSource;

/**
     * Filter for transactions that were recently rejected by
     * AcceptToMemoryPool. These are not rerequested until the chain tip
     * changes, at which point the entire filter is reset. Protected by
     * cs_main.
     *
     * Without this filter we'd be re-requesting txs from each of our peers,
     * increasing bandwidth consumption considerably. For instance, with 100
     * peers, half of which relay a tx we don't accept, that might be a 50x
     * bandwidth increase. A flooding attacker attempting to roll-over the
     * filter using minimum-sized, 60byte, transactions might manage to send
     * 1000/sec if we have fast peers, so we pick 120,000 to give our peers a
     * two minute window to send invs to us.
     *
     * Decreasing the false positive rate is fairly cheap, so we pick one in a
     * million to make it highly unlikely for users to have issues with this
     * filter.
     *
     * Memory used: 1.7MB
     */
    boost::scoped_ptr<CRollingBloomFilter> recentRejects;
    uint256 hashRecentRejectsChainTip;

/** Blocks that are in flight, and that are in the queue to be downloaded. Protected by cs_main. */
struct QueuedBlock {
    uint256 hash;
    CBlockIndex* pindex;        //! Optional.
    int64_t nTime;              //! Time of "getdata" request in microseconds.
    int nValidatedQueuedBefore; //! Number of blocks queued with validated headers (globally) at the time this one is requested.
    bool fValidatedHeaders;     //! Whether this block has validated headers at the time of request.
};
map<uint256, pair<NodeId, list<QueuedBlock>::iterator> > mapBlocksInFlight;

/** Number of blocks in flight with validated headers. */
int nQueuedValidatedHeaders = 0;

/** Number of preferable block download peers. */
int nPreferredDownload = 0;

/** Dirty block index entries. */
set<CBlockIndex*> setDirtyBlockIndex;

/** Dirty block file entries. */
set<int> setDirtyFileInfo;

    /** Number of peers from which we're downloading blocks. */
int nPeersWithValidatedDownloads = 0;

} // anon namespace

//////////////////////////////////////////////////////////////////////////////
//
// Registration of network node signals.
//

namespace
{
struct CBlockReject {
    unsigned char chRejectCode;
    string strRejectReason;
    uint256 hashBlock;
};

/**
 * Maintain validation-specific state about nodes, protected by cs_main, instead
 * by CNode's own locks. This simplifies asynchronous operation, where
 * processing of incoming data is done after the ProcessMessage call returns,
 * and we're no longer holding the node's locks.
 */
struct CNodeState {
    //! The peer's address
    CService address;
    //! Whether we have a fully established connection.
    bool fCurrentlyConnected;
    //! Accumulated misbehaviour score for this peer.
    int nMisbehavior;
    //! Whether this peer should be disconnected and banned (unless whitelisted).
    bool fShouldBan;
    //! String name of this peer (debugging/logging purposes).
    std::string name;
    //! List of asynchronously-determined block rejections to notify this peer about.
    std::vector<CBlockReject> rejects;
    //! The best known block we know this peer has announced.
    CBlockIndex* pindexBestKnownBlock;
    //! The hash of the last unknown block this peer has announced.
    uint256 hashLastUnknownBlock;
    //! The last full block we both have.
    CBlockIndex *pindexLastCommonBlock;
    //! The best header we have sent our peer.
    CBlockIndex *pindexBestHeaderSent_Legacy;
    //! Whether we've started headers synchronization with this peer.
    bool fSyncStarted;
    //! Since when we're stalling block download progress (in microseconds), or 0.
    int64_t nStallingSince;
    list<QueuedBlock> vBlocksInFlight;
    int nBlocksInFlight;
    int nBlocksInFlightValidHeaders; // Legacy   
    int64_t nDownloadingSince; // Legacy     
    //! Whether we consider this a preferred download peer.
    bool fPreferredDownload;
    bool fPreferHeaders; // Legacy

    CNodeState()
    {
        fCurrentlyConnected = false;
        nMisbehavior = 0;
        fShouldBan = false;
        pindexBestKnownBlock = NULL;
        hashLastUnknownBlock = uint256(0);
        pindexLastCommonBlock = NULL;
        pindexBestHeaderSent_Legacy = NULL;
        fSyncStarted = false;
        nStallingSince = 0;
        nBlocksInFlight = 0;
        fPreferredDownload = false;
        //Legacy
        nDownloadingSince = 0;
        nBlocksInFlightValidHeaders = 0;
        fPreferHeaders = false;
    }
};

/** Map maintaining per-node state. Requires cs_main. */
map<NodeId, CNodeState> mapNodeState;

// Requires cs_main.
CNodeState* State(NodeId pnode)
{
    map<NodeId, CNodeState>::iterator it = mapNodeState.find(pnode);
    if (it == mapNodeState.end())
        return NULL;
    return &it->second;
}

int GetHeight()
{
    while (true) {
        TRY_LOCK(cs_main, lockMain);
        if (!lockMain) {
            MilliSleep(50);
            continue;
        }
        return chainActive.Height();
    }
}

void UpdatePreferredDownload(CNode* node, CNodeState* state)
{
    nPreferredDownload -= state->fPreferredDownload;

    // Whether this node should be marked as a preferred download node.
    state->fPreferredDownload = (!node->fInbound || node->fWhitelisted) && !node->fOneShot && !node->fClient;

    nPreferredDownload += state->fPreferredDownload;
}

void InitializeNode(NodeId nodeid, const CNode* pnode)
{
    LOCK(cs_main);
    CNodeState& state = mapNodeState.insert(std::make_pair(nodeid, CNodeState())).first->second;
    state.name = pnode->addrName;
    state.address = pnode->addr;
}

void FinalizeNode(NodeId nodeid)
{
    LOCK(cs_main);
    CNodeState* state = State(nodeid);

    if (state->fSyncStarted)
        nSyncStarted--;

    if (state->nMisbehavior == 0 && state->fCurrentlyConnected) {
        AddressCurrentlyConnected(state->address);
    }

    BOOST_FOREACH (const QueuedBlock& entry, state->vBlocksInFlight)
        mapBlocksInFlight.erase(entry.hash);
    EraseOrphansFor(nodeid);
    nPreferredDownload -= state->fPreferredDownload;

    mapNodeState.erase(nodeid);
}

void FinalizeNode_Legacy(NodeId nodeid) {
    LOCK(cs_main);
    CNodeState *state = State(nodeid);

    if (state->fSyncStarted)
        nSyncStarted--;

    if (state->nMisbehavior == 0 && state->fCurrentlyConnected) {
        AddressCurrentlyConnected(state->address);
    }

    BOOST_FOREACH(const QueuedBlock& entry, state->vBlocksInFlight) {
        mapBlocksInFlight.erase(entry.hash);
    }
    EraseOrphansFor(nodeid);
    nPreferredDownload -= state->fPreferredDownload;
    nPeersWithValidatedDownloads -= (state->nBlocksInFlightValidHeaders != 0);
    assert(nPeersWithValidatedDownloads >= 0);

    mapNodeState.erase(nodeid);

    if (mapNodeState.empty()) {
        // Do a consistency check after the last peer is removed.
        assert(mapBlocksInFlight.empty());
        assert(nPreferredDownload == 0);
        assert(nPeersWithValidatedDownloads == 0);
    }
}

bool FinalizeNode_Fork(NodeId nodeid)
{
    if (UseLegacyCode(chainActive.Height())) {
        FinalizeNode_Legacy(nodeid);
    } else {
        FinalizeNode(nodeid);
    }
}

// Requires cs_main.
void MarkBlockAsReceived(const uint256& hash)
{
    map<uint256, pair<NodeId, list<QueuedBlock>::iterator> >::iterator itInFlight = mapBlocksInFlight.find(hash);
    if (itInFlight != mapBlocksInFlight.end()) {
        CNodeState* state = State(itInFlight->second.first);
        nQueuedValidatedHeaders -= itInFlight->second.second->fValidatedHeaders;
        state->vBlocksInFlight.erase(itInFlight->second.second);
        state->nBlocksInFlight--;
        state->nStallingSince = 0;
        mapBlocksInFlight.erase(itInFlight);
    }
}

// Requires cs_main.
// Returns a bool indicating whether we requested this block.
bool MarkBlockAsReceived_Legacy(const uint256& hash) {
    map<uint256, pair<NodeId, list<QueuedBlock>::iterator> >::iterator itInFlight = mapBlocksInFlight.find(hash);
    if (itInFlight != mapBlocksInFlight.end()) {
        CNodeState *state = State(itInFlight->second.first);
        state->nBlocksInFlightValidHeaders -= itInFlight->second.second->fValidatedHeaders;
        if (state->nBlocksInFlightValidHeaders == 0 && itInFlight->second.second->fValidatedHeaders) {
            // Last validated block on the queue was received.
            nPeersWithValidatedDownloads--;
        }
        if (state->vBlocksInFlight.begin() == itInFlight->second.second) {
            // First block on the queue was received, update the start download time for the next one
            state->nDownloadingSince = std::max(state->nDownloadingSince, GetTimeMicros());
        }
        state->vBlocksInFlight.erase(itInFlight->second.second);
        state->nBlocksInFlight--;
        state->nStallingSince = 0;
        mapBlocksInFlight.erase(itInFlight);
        return true;
    }
    return false;
}


// Requires cs_main.
void MarkBlockAsInFlight(NodeId nodeid, const uint256& hash, CBlockIndex* pindex = NULL)
{
    CNodeState* state = State(nodeid);
    assert(state != NULL);

    // Make sure it's not listed somewhere already.
    MarkBlockAsReceived(hash);

    QueuedBlock newentry = {hash, pindex, GetTimeMicros(), nQueuedValidatedHeaders, pindex != NULL};
    nQueuedValidatedHeaders += newentry.fValidatedHeaders;
    list<QueuedBlock>::iterator it = state->vBlocksInFlight.insert(state->vBlocksInFlight.end(), newentry);
    state->nBlocksInFlight++;
    mapBlocksInFlight[hash] = std::make_pair(nodeid, it);
}

// Requires cs_main.
void MarkBlockAsInFlight_Legacy(NodeId nodeid, const uint256& hash, CBlockIndex *pindex = NULL) {
    CNodeState *state = State(nodeid);
    assert(state != NULL);

    // Make sure it's not listed somewhere already.
    MarkBlockAsReceived_Legacy(hash);

    QueuedBlock newentry = {hash, pindex, pindex != NULL};
    list<QueuedBlock>::iterator it = state->vBlocksInFlight.insert(state->vBlocksInFlight.end(), newentry);
    state->nBlocksInFlight++;
    state->nBlocksInFlightValidHeaders += newentry.fValidatedHeaders;
    if (state->nBlocksInFlight == 1) {
        // We're starting a block download (batch) from this peer.
        state->nDownloadingSince = GetTimeMicros();
    }
    if (state->nBlocksInFlightValidHeaders == 1 && pindex != NULL) {
        nPeersWithValidatedDownloads++;
    }
    mapBlocksInFlight[hash] = std::make_pair(nodeid, it);
}

/** Check whether the last unknown block a peer advertized is not yet known. */
void ProcessBlockAvailability(NodeId nodeid)
{
    CNodeState* state = State(nodeid);
    assert(state != NULL);

    if (state->hashLastUnknownBlock != 0) {
        BlockMap::iterator itOld = mapBlockIndex.find(state->hashLastUnknownBlock);
        if (itOld != mapBlockIndex.end() && itOld->second->nChainWork > 0) {
            if (state->pindexBestKnownBlock == NULL || itOld->second->nChainWork >= state->pindexBestKnownBlock->nChainWork)
                state->pindexBestKnownBlock = itOld->second;
            state->hashLastUnknownBlock = uint256(0);
        }
    }
}

/** Update tracking information about which blocks a peer is assumed to have. */
void UpdateBlockAvailability(NodeId nodeid, const uint256& hash)
{
    CNodeState* state = State(nodeid);
    assert(state != NULL);

    ProcessBlockAvailability(nodeid);

    BlockMap::iterator it = mapBlockIndex.find(hash);
    if (it != mapBlockIndex.end() && it->second->nChainWork > 0) {
        // An actually better block was announced.
        if (state->pindexBestKnownBlock == NULL || it->second->nChainWork >= state->pindexBestKnownBlock->nChainWork)
            state->pindexBestKnownBlock = it->second;
    } else {
        // An unknown block was announced; just assume that the latest one is the best one.
        state->hashLastUnknownBlock = hash;
    }
}

/** Find the last common ancestor two blocks have.
 *  Both pa and pb must be non-NULL. */
CBlockIndex* LastCommonAncestor(CBlockIndex* pa, CBlockIndex* pb)
{
    if (pa->nHeight > pb->nHeight) {
        pa = pa->GetAncestor(pb->nHeight);
    } else if (pb->nHeight > pa->nHeight) {
        pb = pb->GetAncestor(pa->nHeight);
    }

    while (pa != pb && pa && pb) {
        pa = pa->pprev;
        pb = pb->pprev;
    }

    // Eventually all chain branches meet at the genesis block.
    assert(pa == pb);
    return pa;
}

/** Update pindexLastCommonBlock and add not-in-flight missing successors to vBlocks, until it has
 *  at most count entries. */
void FindNextBlocksToDownload(NodeId nodeid, unsigned int count, std::vector<CBlockIndex*>& vBlocks, NodeId& nodeStaller)
{
    if (count == 0)
        return;

    vBlocks.reserve(vBlocks.size() + count);
    CNodeState* state = State(nodeid);
    assert(state != NULL);

    // Make sure pindexBestKnownBlock is up to date, we'll need it.
    ProcessBlockAvailability(nodeid);

    if (state->pindexBestKnownBlock == NULL || state->pindexBestKnownBlock->nChainWork < chainActive.Tip()->nChainWork) {
        // This peer has nothing interesting.
        return;
    }

    if (state->pindexLastCommonBlock == NULL) {
        // Bootstrap quickly by guessing a parent of our best tip is the forking point.
        // Guessing wrong in either direction is not a problem.
        state->pindexLastCommonBlock = chainActive[std::min(state->pindexBestKnownBlock->nHeight, chainActive.Height())];
    }

    // If the peer reorganized, our previous pindexLastCommonBlock may not be an ancestor
    // of their current tip anymore. Go back enough to fix that.
    state->pindexLastCommonBlock = LastCommonAncestor(state->pindexLastCommonBlock, state->pindexBestKnownBlock);
    if (state->pindexLastCommonBlock == state->pindexBestKnownBlock)
        return;

    std::vector<CBlockIndex*> vToFetch;
    CBlockIndex* pindexWalk = state->pindexLastCommonBlock;
    // Never fetch further than the best block we know the peer has, or more than BLOCK_DOWNLOAD_WINDOW + 1 beyond the last
    // linked block we have in common with this peer. The +1 is so we can detect stalling, namely if we would be able to
    // download that next block if the window were 1 larger.
    int nWindowEnd = state->pindexLastCommonBlock->nHeight + BLOCK_DOWNLOAD_WINDOW;
    int nMaxHeight = std::min<int>(state->pindexBestKnownBlock->nHeight, nWindowEnd + 1);
    NodeId waitingfor = -1;
    while (pindexWalk->nHeight < nMaxHeight) {
        // Read up to 128 (or more, if more blocks than that are needed) successors of pindexWalk (towards
        // pindexBestKnownBlock) into vToFetch. We fetch 128, because CBlockIndex::GetAncestor may be as expensive
        // as iterating over ~100 CBlockIndex* entries anyway.
        int nToFetch = std::min(nMaxHeight - pindexWalk->nHeight, std::max<int>(count - vBlocks.size(), 128));
        vToFetch.resize(nToFetch);
        pindexWalk = state->pindexBestKnownBlock->GetAncestor(pindexWalk->nHeight + nToFetch);
        vToFetch[nToFetch - 1] = pindexWalk;
        for (unsigned int i = nToFetch - 1; i > 0; i--) {
            vToFetch[i - 1] = vToFetch[i]->pprev;
        }

        // Iterate over those blocks in vToFetch (in forward direction), adding the ones that
        // are not yet downloaded and not in flight to vBlocks. In the mean time, update
        // pindexLastCommonBlock as long as all ancestors are already downloaded.
        BOOST_FOREACH (CBlockIndex* pindex, vToFetch) {
            if (!pindex->IsValid(BLOCK_VALID_TREE)) {
                // We consider the chain that this peer is on invalid.
                return;
            }
            if (pindex->nStatus & BLOCK_HAVE_DATA) {
                if (pindex->nChainTx)
                    state->pindexLastCommonBlock = pindex;
            } else if (mapBlocksInFlight.count(pindex->GetBlockHash()) == 0) {
                // The block is not already downloaded, and not yet in flight.
                if (pindex->nHeight > nWindowEnd) {
                    // We reached the end of the window.
                    if (vBlocks.size() == 0 && waitingfor != nodeid) {
                        // We aren't able to fetch anything, but we would be if the download window was one larger.
                        nodeStaller = waitingfor;
                    }
                    return;
                }
                vBlocks.push_back(pindex);
                if (vBlocks.size() == count) {
                    return;
                }
            } else if (waitingfor == -1) {
                // This is the first already-in-flight block.
                waitingfor = mapBlocksInFlight[pindex->GetBlockHash()].first;
            }
        }
    }
}

} // anon namespace

bool GetNodeStateStats(NodeId nodeid, CNodeStateStats& stats)
{
    LOCK(cs_main);
    CNodeState* state = State(nodeid);
    if (state == NULL)
        return false;
    stats.nMisbehavior = state->nMisbehavior;
    stats.nSyncHeight = state->pindexBestKnownBlock ? state->pindexBestKnownBlock->nHeight : -1;
    stats.nCommonHeight = state->pindexLastCommonBlock ? state->pindexLastCommonBlock->nHeight : -1;
    BOOST_FOREACH (const QueuedBlock& queue, state->vBlocksInFlight) {
        if (queue.pindex)
            stats.vHeightInFlight.push_back(queue.pindex->nHeight);
    }
    return true;
}

void RegisterNodeSignals(CNodeSignals& nodeSignals)
{
    nodeSignals.GetHeight.connect(&GetHeight);
    nodeSignals.ProcessMessages.connect(&ProcessMessages);
    nodeSignals.SendMessages.connect(&SendMessages_Fork);
    nodeSignals.InitializeNode.connect(&InitializeNode);
    nodeSignals.FinalizeNode.connect(&FinalizeNode_Fork);
}

void UnregisterNodeSignals(CNodeSignals& nodeSignals)
{
    nodeSignals.GetHeight.disconnect(&GetHeight);
    nodeSignals.ProcessMessages.disconnect(&ProcessMessages);
    nodeSignals.SendMessages.disconnect(&SendMessages_Fork);
    nodeSignals.InitializeNode.disconnect(&InitializeNode);
    nodeSignals.FinalizeNode.disconnect(&FinalizeNode_Fork);
}

bool SendMessages_Fork(CNode* pto, bool fSendTrickle)
{
    if (UseLegacyCode(chainActive.Height())) {
        SendMessages_Legacy(pto);
    } else {
        SendMessages(pto, fSendTrickle);
    }
}

CBlockIndex* FindForkInGlobalIndex(const CChain& chain, const CBlockLocator& locator)
{
    // Find the first block the caller has in the main chain
    BOOST_FOREACH (const uint256& hash, locator.vHave) {
        BlockMap::iterator mi = mapBlockIndex.find(hash);
        if (mi != mapBlockIndex.end()) {
            CBlockIndex* pindex = (*mi).second;
            if (chain.Contains(pindex))
                return pindex;
        }
    }
    return chain.Genesis();
}

CCoinsViewCache* pcoinsTip = NULL;
CBlockTreeDB* pblocktree = NULL;
CSporkDB* pSporkDB = NULL;

//////////////////////////////////////////////////////////////////////////////
//
// mapOrphanTransactions
//

bool AddOrphanTx(const CTransaction& tx, NodeId peer) EXCLUSIVE_LOCKS_REQUIRED(cs_main)
{
    uint256 hash = tx.GetHash();
    if (mapOrphanTransactions.count(hash))
        return false;

    // Ignore big transactions, to avoid a
    // send-big-orphans memory exhaustion attack. If a peer has a legitimate
    // large transaction with a missing parent then we assume
    // it will rebroadcast it later, after the parent transaction(s)
    // have been mined or received.
    // 10,000 orphans, each of which is at most 5,000 bytes big is
    // at most 500 megabytes of orphans:
    unsigned int sz = tx.GetSerializeSize(SER_NETWORK, CTransaction::CURRENT_VERSION);
    if (sz > 5000)
    {
        LogPrint("mempool", "ignoring large orphan tx (size: %u, hash: %s)\n", sz, hash.ToString());
        return false;
    }

    mapOrphanTransactions[hash].tx = tx;
    mapOrphanTransactions[hash].fromPeer = peer;
    BOOST_FOREACH(const CTxIn& txin, tx.vin)
        mapOrphanTransactionsByPrev[txin.prevout.hash].insert(hash);

    LogPrint("mempool", "stored orphan tx %s (mapsz %u prevsz %u)\n", hash.ToString(),
             mapOrphanTransactions.size(), mapOrphanTransactionsByPrev.size());
    return true;
}

void static EraseOrphanTx(uint256 hash) EXCLUSIVE_LOCKS_REQUIRED(cs_main)
{
    map<uint256, COrphanTx>::iterator it = mapOrphanTransactions.find(hash);
    if (it == mapOrphanTransactions.end())
        return;
    BOOST_FOREACH(const CTxIn& txin, it->second.tx.vin)
    {
        map<uint256, set<uint256> >::iterator itPrev = mapOrphanTransactionsByPrev.find(txin.prevout.hash);
        if (itPrev == mapOrphanTransactionsByPrev.end())
            continue;
        itPrev->second.erase(hash);
        if (itPrev->second.empty())
            mapOrphanTransactionsByPrev.erase(itPrev);
    }
    mapOrphanTransactions.erase(it);
}

void EraseOrphansFor(NodeId peer)
{
    int nErased = 0;
    map<uint256, COrphanTx>::iterator iter = mapOrphanTransactions.begin();
    while (iter != mapOrphanTransactions.end())
    {
        map<uint256, COrphanTx>::iterator maybeErase = iter++; // increment to avoid iterator becoming invalid
        if (maybeErase->second.fromPeer == peer)
        {
            EraseOrphanTx(maybeErase->second.tx.GetHash());
            ++nErased;
        }
    }
    if (nErased > 0) LogPrint("mempool", "Erased %d orphan tx from peer %d\n", nErased, peer);
}


unsigned int LimitOrphanTxSize(unsigned int nMaxOrphans) EXCLUSIVE_LOCKS_REQUIRED(cs_main)
{
    unsigned int nEvicted = 0;
    while (mapOrphanTransactions.size() > nMaxOrphans)
    {
        // Evict a random orphan:
        uint256 randomhash = GetRandHash();
        map<uint256, COrphanTx>::iterator it = mapOrphanTransactions.lower_bound(randomhash);
        if (it == mapOrphanTransactions.end())
            it = mapOrphanTransactions.begin();
        EraseOrphanTx(it->first);
        ++nEvicted;
    }
    return nEvicted;
}

bool IsStandardTx(const CTransaction& tx, string& reason)
{
    AssertLockHeld(cs_main);
    if (tx.nVersion > CTransaction::CURRENT_VERSION || tx.nVersion < 1) {
        reason = "version";
        return false;
    }

    // Treat non-final transactions as non-standard to prevent a specific type
    // of double-spend attack, as well as DoS attacks. (if the transaction
    // can't be mined, the attacker isn't expending resources broadcasting it)
    // Basically we don't want to propagate transactions that can't be included in
    // the next block.
    //
    // However, IsFinalTx() is confusing... Without arguments, it uses
    // chainActive.Height() to evaluate nLockTime; when a block is accepted, chainActive.Height()
    // is set to the value of nHeight in the block. However, when IsFinalTx()
    // is called within CBlock::AcceptBlock(), the height of the block *being*
    // evaluated is what is used. Thus if we want to know if a transaction can
    // be part of the *next* block, we need to call IsFinalTx() with one more
    // than chainActive.Height().
    //
    // Timestamps on the other hand don't get any special treatment, because we
    // can't know what timestamp the next block will have, and there aren't
    // timestamp applications where it matters.
    if (!IsFinalTx(tx, chainActive.Height() + 1)) {
        reason = "non-final";
        return false;
    }

    // Extremely large transactions with lots of inputs can cost the network
    // almost as much to process as they cost the sender in fees, because
    // computing signature hashes is O(ninputs*txsize). Limiting transactions
    // to MAX_STANDARD_TX_SIZE mitigates CPU exhaustion attacks.
    unsigned int sz = tx.GetSerializeSize(SER_NETWORK, CTransaction::CURRENT_VERSION);
    unsigned int nMaxSize = 
#ifdef ZEROCOIN    
    tx.ContainsZerocoins() ? MAX_ZEROCOIN_TX_SIZE : 
#endif    
    MAX_STANDARD_TX_SIZE;
    if (sz >= nMaxSize) {
        reason = "tx-size";
        return false;
    }

    for (const CTxIn& txin : tx.vin) {
#ifdef ZEROCOIN        
        if (txin.scriptSig.IsZerocoinSpend())
            continue;
#endif            
        // Biggest 'standard' txin is a 15-of-15 P2SH multisig with compressed
        // keys. (remember the 520 byte limit on redeemScript size) That works
        // out to a (15*(33+1))+3=513 byte redeemScript, 513+1+15*(73+1)+3=1627
        // bytes of scriptSig, which we round off to 1650 bytes for some minor
        // future-proofing. That's also enough to spend a 20-of-20
        // CHECKMULTISIG scriptPubKey, though such a scriptPubKey is not
        // considered standard)
        if (txin.scriptSig.size() > 1650) {
            reason = "scriptsig-size";
            return false;
        }
        if (!txin.scriptSig.IsPushOnly()) {
            reason = "scriptsig-not-pushonly";
            return false;
        }
    }

    unsigned int nDataOut = 0;
    txnouttype whichType;
    BOOST_FOREACH (const CTxOut& txout, tx.vout) {
        if (!::IsStandard(txout.scriptPubKey, whichType)) {
            reason = "scriptpubkey";
            return false;
        }

        if (whichType == TX_NULL_DATA)
            nDataOut++;
        else if ((whichType == TX_MULTISIG) && (!fIsBareMultisigStd)) {
            reason = "bare-multisig";
            return false;
        } else if (txout.IsDust(::minRelayTxFee)) {
            reason = "dust";
            return false;
        }
    }

    // only one OP_RETURN txout is permitted
    if (nDataOut > 1) {
        reason = "multi-op-return";
        return false;
    }

    return true;
}

bool IsFinalTx(const CTransaction& tx, int nBlockHeight, int64_t nBlockTime)
{
    AssertLockHeld(cs_main);
    // Time based nLockTime implemented in 0.1.6
    if (tx.nLockTime == 0)
        return true;
    if (nBlockHeight == 0)
        nBlockHeight = chainActive.Height();
    if (nBlockTime == 0)
        nBlockTime = GetAdjustedTime();
    if ((int64_t)tx.nLockTime < ((int64_t)tx.nLockTime < LOCKTIME_THRESHOLD ? (int64_t)nBlockHeight : nBlockTime))
        return true;
    BOOST_FOREACH (const CTxIn& txin, tx.vin)
        if (!txin.IsFinal())
            return false;
    return true;
}

bool IsFinalTx_Legacy(const CTransaction &tx, int nBlockHeight, int64_t nBlockTime)
{
    if (tx.nLockTime == 0)
        return true;
    if ((int64_t)tx.nLockTime < ((int64_t)tx.nLockTime < LOCKTIME_THRESHOLD ? (int64_t)nBlockHeight : nBlockTime))
        return true;
    BOOST_FOREACH(const CTxIn& txin, tx.vin) {
        if (!(txin.nSequence == CTxIn::SEQUENCE_FINAL))
            return false;
    }
    return true;
}


/**
 * Check transaction inputs to mitigate two
 * potential denial-of-service attacks:
 *
 * 1. scriptSigs with extra data stuffed into them,
 *    not consumed by scriptPubKey (or P2SH script)
 * 2. P2SH scripts with a crazy number of expensive
 *    CHECKSIG/CHECKMULTISIG operations
 */
bool AreInputsStandard(const CTransaction& tx, const CCoinsViewCache& mapInputs)
{
    if (tx.IsCoinBase() 
#ifdef ZEROCOIN    
    || tx.IsZerocoinSpend()
#endif    
    )
        return true; // coinbase has no inputs and zerocoinspend has a special input
    //todo should there be a check for a 'standard' zerocoinspend here?

    for (unsigned int i = 0; i < tx.vin.size(); i++) {
        const CTxOut& prev = mapInputs.GetOutputFor(tx.vin[i]);

        vector<vector<unsigned char> > vSolutions;
        txnouttype whichType;
        // get the scriptPubKey corresponding to this input:
        const CScript& prevScript = prev.scriptPubKey;
        if (!Solver(prevScript, whichType, vSolutions))
            return false;
        int nArgsExpected = ScriptSigArgsExpected(whichType, vSolutions);
        if (nArgsExpected < 0)
            return false;

        // Transactions with extra stuff in their scriptSigs are
        // non-standard. Note that this EvalScript() call will
        // be quick, because if there are any operations
        // beside "push data" in the scriptSig
        // IsStandard() will have already returned false
        // and this method isn't called.
        vector<vector<unsigned char> > stack;
        if (!EvalScript(stack, tx.vin[i].scriptSig, false, BaseSignatureChecker()))
            return false;

        if (whichType == TX_SCRIPTHASH) {
            if (stack.empty())
                return false;
            CScript subscript(stack.back().begin(), stack.back().end());
            vector<vector<unsigned char> > vSolutions2;
            txnouttype whichType2;
            if (Solver(subscript, whichType2, vSolutions2)) {
                int tmpExpected = ScriptSigArgsExpected(whichType2, vSolutions2);
                if (tmpExpected < 0)
                    return false;
                nArgsExpected += tmpExpected;
            } else {
                // Any other Script with less than 15 sigops OK:
                unsigned int sigops = subscript.GetSigOpCount(true);
                // ... extra data left on the stack after execution is OK, too:
                return (sigops <= MAX_P2SH_SIGOPS);
            }
        }

        if (stack.size() != (unsigned int)nArgsExpected)
            return false;
    }

    return true;
}

bool AreInputsStandard_Legacy(const CTransaction& tx, const CCoinsViewCache& mapInputs)
{
    if (tx.IsCoinBase())
        return true; // Coinbases don't use vin normally

    for (unsigned int i = 0; i < tx.vin.size(); i++)
    {
        const CTxOut& prev = mapInputs.GetOutputFor(tx.vin[i]);

        std::vector<std::vector<unsigned char> > vSolutions;
        txnouttype whichType;
        // get the scriptPubKey corresponding to this input:
        const CScript& prevScript = prev.scriptPubKey;
        if (!Solver(prevScript, whichType, vSolutions))
            return false;

        if (whichType == TX_SCRIPTHASH)
        {
            std::vector<std::vector<unsigned char> > stack;
            // convert the scriptSig into a stack, so we can inspect the redeemScript
            if (!EvalScript(stack, tx.vin[i].scriptSig, SCRIPT_VERIFY_NONE, BaseSignatureChecker(), 0))
                return false;
            if (stack.empty())
                return false;
            CScript subscript(stack.back().begin(), stack.back().end());
            if (subscript.GetSigOpCount(true) > MAX_P2SH_SIGOPS) {
                return false;
            }
        }
    }

    return true;
}


unsigned int GetLegacySigOpCount(const CTransaction& tx)
{
    unsigned int nSigOps = 0;
    BOOST_FOREACH (const CTxIn& txin, tx.vin) {
        nSigOps += txin.scriptSig.GetSigOpCount(false);
    }
    BOOST_FOREACH (const CTxOut& txout, tx.vout) {
        nSigOps += txout.scriptPubKey.GetSigOpCount(false);
    }
    return nSigOps;
}

unsigned int GetP2SHSigOpCount(const CTransaction& tx, const CCoinsViewCache& inputs)
{       
    if (tx.IsCoinBase())
        return 0;

    unsigned int nSigOps = 0;
    for (unsigned int i = 0; i < tx.vin.size(); i++) {
        const CTxOut& prevout = inputs.GetOutputFor(tx.vin[i]);
        if (prevout.scriptPubKey.IsPayToScriptHash())
            nSigOps += prevout.scriptPubKey.GetSigOpCount(tx.vin[i].scriptSig);
    }
    return nSigOps;
}

int GetInputAge(CTxIn& vin)
{
    CCoinsView viewDummy;
    CCoinsViewCache view(&viewDummy);
    {
        LOCK(mempool.cs);
        CCoinsViewMemPool viewMempool(pcoinsTip, mempool);
        view.SetBackend(viewMempool); // temporarily switch cache backend to db+mempool view

        const CCoins* coins = view.AccessCoins(vin.prevout.hash);

        if (coins) {
            if (coins->nHeight < 0) return 0;
            return (chainActive.Tip()->nHeight + 1) - coins->nHeight;
        } else
            return -1;
    }
}

int GetInputAgeIX(uint256 nTXHash, CTxIn& vin)
{
    int sigs = 0;
    int nResult = GetInputAge(vin);
    if (nResult < 0) nResult = 0;

    if (nResult < 6) {
        std::map<uint256, CTransactionLock>::iterator i = mapTxLocks.find(nTXHash);
        if (i != mapTxLocks.end()) {
            sigs = (*i).second.CountSignatures();
        }
        if (sigs >= SWIFTTX_SIGNATURES_REQUIRED) {
            return nSwiftTXDepth + nResult;
        }
    }

    return -1;
}

int GetIXConfirmations(uint256 nTXHash)
{
    int sigs = 0;

    std::map<uint256, CTransactionLock>::iterator i = mapTxLocks.find(nTXHash);
    if (i != mapTxLocks.end()) {
        sigs = (*i).second.CountSignatures();
    }
    if (sigs >= SWIFTTX_SIGNATURES_REQUIRED) {
        return nSwiftTXDepth;
    }

    return 0;
}

// ppcoin: total coin age spent in transaction, in the unit of coin-days.
// Only those coins meeting minimum age requirement counts. As those
// transactions not in main chain are not currently indexed so we
// might not find out about their coin age. Older transactions are
// guaranteed to be in main chain by sync-checkpoint. This rule is
// introduced to help nodes establish a consistent view of the coin
// age (trust score) of competing branches.
bool GetCoinAge(const CTransaction& tx, const unsigned int nTxTime, uint64_t& nCoinAge)
{
    uint256 bnCentSecond = 0; // coin age in the unit of cent-seconds
    nCoinAge = 0;

    CBlockIndex* pindex = NULL;
    BOOST_FOREACH (const CTxIn& txin, tx.vin) {
        // First try finding the previous transaction in database
        CTransaction txPrev;
        uint256 hashBlockPrev;
        if (!GetTransaction(txin.prevout.hash, txPrev, hashBlockPrev, true)) {
            LogPrintf("GetCoinAge: failed to find vin transaction \n");
            continue; // previous transaction not in main chain
        }

        BlockMap::iterator it = mapBlockIndex.find(hashBlockPrev);
        if (it != mapBlockIndex.end())
            pindex = it->second;
        else {
            LogPrintf("GetCoinAge() failed to find block index \n");
            continue;
        }

        // Read block header
        CBlockHeader prevblock = pindex->GetBlockHeader();

        if (prevblock.nTime + Params().StakeMinAge() > nTxTime)
            continue; // only count coins meeting min age requirement

        if (nTxTime < prevblock.nTime) {
            LogPrintf("GetCoinAge: Timestamp Violation: txtime less than txPrev.nTime");
            return false; // Transaction timestamp violation
        }

        int64_t nValueIn = txPrev.vout[txin.prevout.n].nValue;
        bnCentSecond += uint256(nValueIn) * (nTxTime - prevblock.nTime);
    }

    uint256 bnCoinDay = bnCentSecond / COIN / (24 * 60 * 60);
    LogPrintf("coin age bnCoinDay=%s\n", bnCoinDay.ToString().c_str());
    nCoinAge = bnCoinDay.GetCompact();
    return true;
}

bool MoneyRange(CAmount nValueOut)
{
    return nValueOut >= 0 && nValueOut <= Params().MaxMoneyOut();
}

#ifdef ZEROCOIN
void FindMints(vector<CMintMeta> vMintsToFind, vector<CMintMeta>& vMintsToUpdate, vector<CMintMeta>& vMissingMints)
{
    // see which mints are in our public zerocoin database. The mint should be here if it exists, unless
    // something went wrong
    for (CMintMeta meta : vMintsToFind) {
        uint256 txHash;
        if (!zerocoinDB->ReadCoinMint(meta.hashPubcoin, txHash)) {
            vMissingMints.push_back(meta);
            continue;
        }

        // make sure the txhash and block height meta data are correct for this mint
        CTransaction tx;
        uint256 hashBlock;
        if (!GetTransaction(txHash, tx, hashBlock, true)) {
            LogPrintf("%s : cannot find tx %s\n", __func__, txHash.GetHex());
            vMissingMints.push_back(meta);
            continue;
        }

        if (!mapBlockIndex.count(hashBlock)) {
            LogPrintf("%s : cannot find block %s\n", __func__, hashBlock.GetHex());
            vMissingMints.push_back(meta);
            continue;
        }

        //see if this mint is spent
        uint256 hashTxSpend = 0;
        bool fSpent = zerocoinDB->ReadCoinSpend(meta.hashSerial, hashTxSpend);

        //if marked as spent, check that it actually made it into the chain
        CTransaction txSpend;
        uint256 hashBlockSpend;
        if (fSpent && !GetTransaction(hashTxSpend, txSpend, hashBlockSpend, true)) {
            LogPrintf("%s : cannot find spend tx %s\n", __func__, hashTxSpend.GetHex());
            meta.isUsed = false;
            vMintsToUpdate.push_back(meta);
            continue;
        }

        //The mint has been incorrectly labelled as spent in zerocoinDB and needs to be undone
        int nHeightTx = 0;
        uint256 hashSerial = meta.hashSerial;
        uint256 txidSpend;
        if (fSpent && !IsSerialInBlockchain(hashSerial, nHeightTx, txidSpend)) {
            LogPrintf("%s : cannot find block %s. Erasing coinspend from zerocoinDB.\n", __func__, hashBlockSpend.GetHex());
            meta.isUsed = false;
            vMintsToUpdate.push_back(meta);
            continue;
        }

        // if meta data is correct, then no need to update
        if (meta.txid == txHash && meta.nHeight == mapBlockIndex[hashBlock]->nHeight && meta.isUsed == fSpent)
            continue;

        //mark this mint for update
        meta.txid = txHash;
        meta.nHeight = mapBlockIndex[hashBlock]->nHeight;
        meta.isUsed = fSpent;
        LogPrintf("%s: found updates for pubcoinhash = %s\n", __func__, meta.hashPubcoin.GetHex());

        vMintsToUpdate.push_back(meta);
    }
}

bool GetZerocoinMint(const CBigNum& bnPubcoin, uint256& txHash)
{
    txHash = 0;
    return zerocoinDB->ReadCoinMint(bnPubcoin, txHash);
}

bool IsPubcoinInBlockchain(const uint256& hashPubcoin, uint256& txid)
{
    txid = 0; 
    return zerocoinDB->ReadCoinMint(hashPubcoin, txid);
}

bool IsSerialKnown(const CBigNum& bnSerial)
{
    uint256 txHash = 0;
    return zerocoinDB->ReadCoinSpend(bnSerial, txHash);
}

bool IsSerialInBlockchain(const CBigNum& bnSerial, int& nHeightTx)
{
    uint256 txHash = 0;  
    // if not in zerocoinDB then its not in the blockchain
    if (!zerocoinDB->ReadCoinSpend(bnSerial, txHash))
        return false;   

    return IsTransactionInChain(txHash, nHeightTx);
}

bool IsSerialInBlockchain(const uint256& hashSerial, int& nHeightTx, uint256& txidSpend)
{
    CTransaction tx;
    return IsSerialInBlockchain(hashSerial, nHeightTx, txidSpend, tx);
}

bool IsSerialInBlockchain(const uint256& hashSerial, int& nHeightTx, uint256& txidSpend, CTransaction& tx)
{
    txidSpend = 0;
    // if not in zerocoinDB then its not in the blockchain
    if (!zerocoinDB->ReadCoinSpend(hashSerial, txidSpend))
        return false;

    return IsTransactionInChain(txidSpend, nHeightTx, tx);
}


bool RemoveSerialFromDB(const CBigNum& bnSerial)
{
    return zerocoinDB->EraseCoinSpend(bnSerial); 
    return true;
}

bool BlockToPubcoinList(const CBlock& block, list<PublicCoin>& listPubcoins, bool fFilterInvalid)
{
    return true;
}

bool BlockToMintValueVector(const CBlock& block, const CoinDenomination denom, vector<CBigNum>& vValues)
{    
    return true;
}
#endif


bool CheckTransaction(const CTransaction& tx, CValidationState &state)
{
    
    // Basic checks that don't depend on any context
    if (tx.vin.empty())
        return state.DoS(10, false, REJECT_INVALID, "bad-txns-vin-empty");
    if (tx.vout.empty())
        return state.DoS(10, false, REJECT_INVALID, "bad-txns-vout-empty");
        
    // Size limits
    if (::GetSerializeSize(tx, SER_NETWORK, PROTOCOL_VERSION) > MAX_BLOCK_SIZE_LEGACY)
        return state.DoS(100, false, REJECT_INVALID, "bad-txns-oversize");

    // Check for negative or overflow output values
    CAmount nValueOut = 0;
    BOOST_FOREACH(const CTxOut& txout, tx.vout)
    {
        if (txout.IsEmpty() && !tx.IsCoinBase() && !tx.IsCoinStake())
            return state.DoS(100, error("CheckTransaction(): txout empty for user transaction"));
        if (txout.nValue < 0)
            return state.DoS(100, false, REJECT_INVALID, "bad-txns-vout-negative");
        if (txout.nValue > Params().MaxMoneyOut())
            return state.DoS(100, false, REJECT_INVALID, "bad-txns-vout-toolarge");
        nValueOut += txout.nValue;
        if (!MoneyRange(nValueOut))
            return state.DoS(100, false, REJECT_INVALID, "bad-txns-txouttotal-toolarge");
    }

    // Check for duplicate inputs
    set<COutPoint> vInOutPoints;
    BOOST_FOREACH(const CTxIn& txin, tx.vin)
    {
        if (vInOutPoints.count(txin.prevout))
            return state.DoS(100, false, REJECT_INVALID, "bad-txns-inputs-duplicate");
        vInOutPoints.insert(txin.prevout);
    }

    if (tx.IsCoinBase())
    {
        if (tx.vin[0].scriptSig.size() < 2 || tx.vin[0].scriptSig.size() > 100)
            return state.DoS(100, false, REJECT_INVALID, "bad-cb-length");
    }
    else
    {
        BOOST_FOREACH(const CTxIn& txin, tx.vin)
            if (txin.prevout.IsNull())
                return state.DoS(10, false, REJECT_INVALID, "bad-txns-prevout-null");
    }
    return true;
}

bool CheckFinalTx(const CTransaction& tx, int flags)
{
    AssertLockHeld(cs_main);

    // By convention a negative value for flags indicates that the
    // current network-enforced consensus rules should be used. In
    // a future soft-fork scenario that would mean checking which
    // rules would be enforced for the next block and setting the
    // appropriate flags. At the present time no soft-forks are
    // scheduled, so no flags are set.
    flags = std::max(flags, 0);

    // CheckFinalTx() uses chainActive.Height()+1 to evaluate
    // nLockTime because when IsFinalTx() is called within
    // CBlock::AcceptBlock(), the height of the block *being*
    // evaluated is what is used. Thus if we want to know if a
    // transaction can be part of the *next* block, we need to call
    // IsFinalTx() with one more than chainActive.Height().
    const int nBlockHeight = chainActive.Height() + 1;

    // BIP113 will require that time-locked transactions have nLockTime set to
    // less than the median time of the previous block they're contained in.
    // When the next block is created its previous block will be the current
    // chain tip, so we use that to calculate the median time passed to
    // IsFinalTx() if LOCKTIME_MEDIAN_TIME_PAST is set.
    const int64_t nBlockTime = (flags & LOCKTIME_MEDIAN_TIME_PAST) ? chainActive.Tip()->GetMedianTimePast() : GetAdjustedTime();

    return IsFinalTx(tx, nBlockHeight, nBlockTime);
}

bool CheckFinalTx_Legacy(const CTransaction &tx, int flags)
{
    AssertLockHeld(cs_main);

    // By convention a negative value for flags indicates that the
    // current network-enforced consensus rules should be used. In
    // a future soft-fork scenario that would mean checking which
    // rules would be enforced for the next block and setting the
    // appropriate flags. At the present time no soft-forks are
    // scheduled, so no flags are set.
    flags = std::max(flags, 0);

    // CheckFinalTx() uses chainActive.Height()+1 to evaluate
    // nLockTime because when IsFinalTx() is called within
    // CBlock::AcceptBlock(), the height of the block *being*
    // evaluated is what is used. Thus if we want to know if a
    // transaction can be part of the *next* block, we need to call
    // IsFinalTx() with one more than chainActive.Height().
    const int nBlockHeight = chainActive.Height() + 1;

    // BIP113 will require that time-locked transactions have nLockTime set to
    // less than the median time of the previous block they're contained in.
    // When the next block is created its previous block will be the current
    // chain tip, so we use that to calculate the median time passed to
    // IsFinalTx() if LOCKTIME_MEDIAN_TIME_PAST is set.
    const int64_t nBlockTime = (flags & LOCKTIME_MEDIAN_TIME_PAST) ? chainActive.Tip()->GetMedianTimePast() : GetAdjustedTime();

    return IsFinalTx_Legacy(tx, nBlockHeight, nBlockTime);
}

CAmount GetMinRelayFee(const CTransaction& tx, unsigned int nBytes, bool fAllowFree)
{
    {
        LOCK(mempool.cs);
        uint256 hash = tx.GetHash();
        double dPriorityDelta = 0;
        CAmount nFeeDelta = 0;
        mempool.ApplyDeltas(hash, dPriorityDelta, nFeeDelta);
        if (dPriorityDelta > 0 || nFeeDelta > 0)
            return 0;
    }

    CAmount nMinFee = ::minRelayTxFee.GetFee(nBytes);

    if (fAllowFree) {
        // There is a free transaction area in blocks created by most miners,
        // * If we are relaying we allow transactions up to DEFAULT_BLOCK_PRIORITY_SIZE - 1000
        //   to be considered to fall into this category. We don't want to encourage sending
        //   multiple transactions instead of one big transaction to avoid fees.
        if (nBytes < (DEFAULT_BLOCK_PRIORITY_SIZE - 1000))
            nMinFee = 0;
    }

    if (!MoneyRange(nMinFee))
        nMinFee = Params().MaxMoneyOut();
    return nMinFee;
}


bool AcceptToMemoryPool(CTxMemPool& pool, CValidationState& state, const CTransaction& tx, bool fLimitFree, bool* pfMissingInputs, bool fRejectInsaneFee, bool ignoreFees)
{
    AssertLockHeld(cs_main);
    if (pfMissingInputs)
        *pfMissingInputs = false;

    if (!CheckTransaction(tx, state))
        return state.DoS(100, error("AcceptToMemoryPool: : CheckTransaction failed"), REJECT_INVALID, "bad-tx");

    // Coinbase is only valid in a block, not as a loose transaction
    if (tx.IsCoinBase())
        return state.DoS(100, error("AcceptToMemoryPool: : coinbase as individual tx"),
            REJECT_INVALID, "coinbase");

    //Coinstake is also only valid in a block, not as a loose transaction
    if (tx.IsCoinStake())
        return state.DoS(100, error("AcceptToMemoryPool: coinstake as individual tx. txid=%s", tx.GetHash().GetHex()),
            REJECT_INVALID, "coinstake");

    // Rather not work on nonstandard transactions (unless -testnet/-regtest)
    string reason;
    if (Params().RequireStandard() && !IsStandardTx(tx, reason))
        return state.DoS(0,
            error("AcceptToMemoryPool : nonstandard transaction: %s", reason),
            REJECT_NONSTANDARD, reason);
    // is it already in the memory pool?
    uint256 hash = tx.GetHash();
    if (pool.exists(hash)) {
        LogPrintf("%s tx already in mempool\n", __func__);
        return false;
    }

    // ----------- swiftTX transaction scanning -----------

    BOOST_FOREACH (const CTxIn& in, tx.vin) {
        if (mapLockedInputs.count(in.prevout)) {
            if (mapLockedInputs[in.prevout] != tx.GetHash()) {
                return state.DoS(0,
                    error("AcceptToMemoryPool : conflicts with existing transaction lock: %s", reason),
                    REJECT_INVALID, "tx-lock-conflict");
            }
        }
    }

    
    {
        LOCK(pool.cs); // protect pool.mapNextTx
        for (unsigned int i = 0; i < tx.vin.size(); i++) {
            COutPoint outpoint = tx.vin[i].prevout;
            if (pool.mapNextTx.count(outpoint)) {
                // Disable replacement feature for now
                return false;
            }
        }
    }


    {
        CCoinsView dummy;
        CCoinsViewCache view(&dummy);

        CAmount nValueIn = 0;
       
        {
            LOCK(pool.cs);
            CCoinsViewMemPool viewMemPool(pcoinsTip, pool);
            view.SetBackend(viewMemPool);

            // do we already have it?
            if (view.HaveCoins(hash))
                return false;

            // do all inputs exist?
            // Note that this does not check for the presence of actual outputs (see the next check for that),
            // only helps filling in pfMissingInputs (to determine missing vs spent).
            for (const CTxIn txin : tx.vin) {
                if (!view.HaveCoins(txin.prevout.hash)) {
                    if (pfMissingInputs)
                        *pfMissingInputs = true;
                    return false;
                }

                //Check for invalid/fraudulent inputs
                if (!ValidOutPoint(txin.prevout, chainActive.Height())) {
                    return state.Invalid(error("%s : tried to spend invalid input %s in tx %s", __func__, txin.prevout.ToString(),
                                                tx.GetHash().GetHex()), REJECT_INVALID, "bad-txns-invalid-inputs");
                }
            }

            // are the actual inputs available?
            if (!view.HaveInputs(tx))
                return state.Invalid(error("AcceptToMemoryPool : inputs already spent"),
                    REJECT_DUPLICATE, "bad-txns-inputs-spent");

            // Bring the best block into scope
            view.GetBestBlock();

            nValueIn = view.GetValueIn(tx);

            // we have all inputs cached now, so switch back to dummy, so we don't need to keep lock on mempool
            view.SetBackend(dummy);
        }

        // Check for non-standard pay-to-script-hash in inputs
        if (Params().RequireStandard() && !AreInputsStandard(tx, view))
            return error("AcceptToMemoryPool: : nonstandard transaction input");

        // Check that the transaction doesn't have an excessive number of
        // sigops, making it impossible to mine. Since the coinbase transaction
        // itself can contain sigops MAX_TX_SIGOPS is less than
        // MAX_BLOCK_SIGOPS; we still consider this an invalid rather than
        // merely non-standard transaction.
        
        {
            unsigned int nSigOps = GetLegacySigOpCount(tx);
            unsigned int nMaxSigOps = MAX_TX_SIGOPS_CURRENT;
            nSigOps += GetP2SHSigOpCount(tx, view);
            if(nSigOps > nMaxSigOps)
                return state.DoS(0,
                                 error("AcceptToMemoryPool : too many sigops %s, %d > %d",
                                       hash.ToString(), nSigOps, nMaxSigOps),
                                 REJECT_NONSTANDARD, "bad-txns-too-many-sigops");
        }

        CAmount nValueOut = tx.GetValueOut();
        CAmount nFees = nValueIn - nValueOut;
        double dPriority = 0;
        
        view.GetPriority(tx, chainActive.Height());

        CTxMemPoolEntry entry(tx, nFees, GetTime(), dPriority, chainActive.Height());
        unsigned int nSize = entry.GetTxSize();

        // Don't accept it if it can't get into a block
        // but prioritise dstx and don't check fees for it
        if (mapObfuscationBroadcastTxes.count(hash)) {
            mempool.PrioritiseTransaction(hash, hash.ToString(), 1000, 0.1 * COIN);
        } else if (!ignoreFees) {
            CAmount txMinFee = GetMinRelayFee(tx, nSize, true);
            if (fLimitFree && nFees < txMinFee 
           
            )
                return state.DoS(0, error("AcceptToMemoryPool : not enough fees %s, %d < %d",
                                        hash.ToString(), nFees, txMinFee),
                    REJECT_INSUFFICIENTFEE, "insufficient fee");

            // Require that free transactions have sufficient priority to be mined in the next block.
            if (GetBoolArg("-relaypriority", true) && nFees < ::minRelayTxFee.GetFee(nSize) && !AllowFree(view.GetPriority(tx, chainActive.Height() + 1))) {
                return state.DoS(0, false, REJECT_INSUFFICIENTFEE, "insufficient priority");
            }

            // Continuously rate-limit free (really, very-low-fee) transactions
            // This mitigates 'penny-flooding' -- sending thousands of free transactions just to
            // be annoying or make others' transactions take longer to confirm.
            if (fLimitFree && nFees < ::minRelayTxFee.GetFee(nSize) 
            
            ) {
                static CCriticalSection csFreeLimiter;
                static double dFreeCount;
                static int64_t nLastTime;
                int64_t nNow = GetTime();

                LOCK(csFreeLimiter);

                // Use an exponentially decaying ~10-minute window:
                dFreeCount *= pow(1.0 - 1.0 / 600.0, (double)(nNow - nLastTime));
                nLastTime = nNow;
                // -limitfreerelay unit is thousand-bytes-per-minute
                // At default rate it would take over a month to fill 1GB
                if (dFreeCount >= GetArg("-limitfreerelay", 30) * 10 * 1000)
                    return state.DoS(0, error("AcceptToMemoryPool : free transaction rejected by rate limiter"),
                        REJECT_INSUFFICIENTFEE, "rate limited free transaction");
                LogPrint("mempool", "Rate limit dFreeCount: %g => %g\n", dFreeCount, dFreeCount + nSize);
                dFreeCount += nSize;
            }
        }

        if (fRejectInsaneFee && nFees > ::minRelayTxFee.GetFee(nSize) * 10000)
            return error("AcceptToMemoryPool: : insane fees %s, %d > %d",
                hash.ToString(),
                nFees, ::minRelayTxFee.GetFee(nSize) * 10000);

        // Check against previous transactions
        // This is done last to help prevent CPU exhaustion denial-of-service attacks.
        if (!CheckInputs(tx, state, view, true, STANDARD_SCRIPT_VERIFY_FLAGS, true)) {
            return error("AcceptToMemoryPool: : ConnectInputs failed %s", hash.ToString());
        }

        // Check again against just the consensus-critical mandatory script
        // verification flags, in case of bugs in the standard flags that cause
        // transactions to pass as valid when they're actually invalid. For
        // instance the STRICTENC flag was incorrectly allowing certain
        // CHECKSIG NOT scripts to pass, even though they were invalid.
        //
        // There is a similar check in CreateNewBlock() to prevent creating
        // invalid blocks, however allowing such transactions into the mempool
        // can be exploited as a DoS attack.
        if (!CheckInputs(tx, state, view, true, MANDATORY_SCRIPT_VERIFY_FLAGS, true)) {
            return error("AcceptToMemoryPool: : BUG! PLEASE REPORT THIS! ConnectInputs failed against MANDATORY but not STANDARD flags %s", hash.ToString());
        }

        // Store transaction in memory
        pool.addUnchecked(hash, entry);
    }

    SyncWithWallets(tx, NULL);

        

    return true;
}

ThresholdState VersionBitsTipState_Legacy(CChainParams::DeploymentPos pos)
{
    LOCK(cs_main);
    return VersionBitsState(chainActive.Tip(), pos, versionbitscache);
}

bool TestLockPointValidity(const LockPoints* lp)
{
    AssertLockHeld(cs_main);
    assert(lp);
    // If there are relative lock times then the maxInputBlock will be set
    // If there are no relative lock times, the LockPoints don't depend on the chain
    if (lp->maxInputBlock) {
        // Check whether chainActive is an extension of the block at which the LockPoints
        // calculation was valid.  If not LockPoints are no longer valid
        if (!chainActive.Contains(lp->maxInputBlock)) {
            return false;
        }
    }

    // LockPoints still valid
    return true;
}

/**
 * Calculates the block height and previous block's median time past at
 * which the transaction will be considered final in the context of BIP 68.
 * Also removes from the vector of input heights any entries which did not
 * correspond to sequence locked inputs as they do not affect the calculation.
 */
static std::pair<int, int64_t> CalculateSequenceLocks_Legacy(const CTransaction &tx, int flags, std::vector<int>* prevHeights, const CBlockIndex& block)
{
    assert(prevHeights->size() == tx.vin.size());

    // Will be set to the equivalent height- and time-based nLockTime
    // values that would be necessary to satisfy all relative lock-
    // time constraints given our view of block chain history.
    // The semantics of nLockTime are the last invalid height/time, so
    // use -1 to have the effect of any height or time being valid.
    int nMinHeight = -1;
    int64_t nMinTime = -1;

    // tx.nVersion is signed integer so requires cast to unsigned otherwise
    // we would be doing a signed comparison and half the range of nVersion
    // wouldn't support BIP 68.
    bool fEnforceBIP68 = static_cast<uint32_t>(tx.nVersion) >= 2
                      && flags & LOCKTIME_VERIFY_SEQUENCE;

    // Do not enforce sequence numbers as a relative lock time
    // unless we have been instructed to
    if (!fEnforceBIP68) {
        return std::make_pair(nMinHeight, nMinTime);
    }

    for (size_t txinIndex = 0; txinIndex < tx.vin.size(); txinIndex++) {
        const CTxIn& txin = tx.vin[txinIndex];

        // Sequence numbers with the most significant bit set are not
        // treated as relative lock-times, nor are they given any
        // consensus-enforced meaning at this point.
        if (txin.nSequence & CTxIn::SEQUENCE_LOCKTIME_DISABLE_FLAG) {
            // The height of this input is not relevant for sequence locks
            (*prevHeights)[txinIndex] = 0;
            continue;
        }

        int nCoinHeight = (*prevHeights)[txinIndex];

        if (txin.nSequence & CTxIn::SEQUENCE_LOCKTIME_TYPE_FLAG) {
            int64_t nCoinTime = block.GetAncestor(std::max(nCoinHeight-1, 0))->GetMedianTimePast();
            // NOTE: Subtract 1 to maintain nLockTime semantics
            // BIP 68 relative lock times have the semantics of calculating
            // the first block or time at which the transaction would be
            // valid. When calculating the effective block time or height
            // for the entire transaction, we switch to using the
            // semantics of nLockTime which is the last invalid block
            // time or height.  Thus we subtract 1 from the calculated
            // time or height.

            // Time-based relative lock-times are measured from the
            // smallest allowed timestamp of the block containing the
            // txout being spent, which is the median time past of the
            // block prior.
            nMinTime = std::max(nMinTime, nCoinTime + (int64_t)((txin.nSequence & CTxIn::SEQUENCE_LOCKTIME_MASK) << CTxIn::SEQUENCE_LOCKTIME_GRANULARITY) - 1);
        } else {
            nMinHeight = std::max(nMinHeight, nCoinHeight + (int)(txin.nSequence & CTxIn::SEQUENCE_LOCKTIME_MASK) - 1);
        }
    }

    return std::make_pair(nMinHeight, nMinTime);
}

static bool EvaluateSequenceLocks_Legacy(const CBlockIndex& block, std::pair<int, int64_t> lockPair)
{
    assert(block.pprev);
    int64_t nBlockTime = block.pprev->GetMedianTimePast();
    if (lockPair.first >= block.nHeight || lockPair.second >= nBlockTime)
        return false;

    return true;
}

bool SequenceLocks_Legacy(const CTransaction &tx, int flags, std::vector<int>* prevHeights, const CBlockIndex& block)
{
    return EvaluateSequenceLocks_Legacy(block, CalculateSequenceLocks_Legacy(tx, flags, prevHeights, block));
}

bool CheckSequenceLocks(const CTransaction &tx, int flags, LockPoints* lp, bool useExistingLockPoints)
{
    AssertLockHeld(cs_main);
    AssertLockHeld(mempool.cs);

    CBlockIndex* tip = chainActive.Tip();
    CBlockIndex index;
    index.pprev = tip;
    // CheckSequenceLocks() uses chainActive.Height()+1 to evaluate
    // height based locks because when SequenceLocks() is called within
    // ConnectBlock(), the height of the block *being*
    // evaluated is what is used.
    // Thus if we want to know if a transaction can be part of the
    // *next* block, we need to use one more than chainActive.Height()
    index.nHeight = tip->nHeight + 1;

    std::pair<int, int64_t> lockPair;
    if (useExistingLockPoints) {
        assert(lp);
        lockPair.first = lp->height;
        lockPair.second = lp->time;
    }
    else {
        // pcoinsTip contains the UTXO set for chainActive.Tip()
        CCoinsViewMemPool viewMemPool(pcoinsTip, mempool);
        std::vector<int> prevheights;
        prevheights.resize(tx.vin.size());
        for (size_t txinIndex = 0; txinIndex < tx.vin.size(); txinIndex++) {
            const CTxIn& txin = tx.vin[txinIndex];
            CCoins coins;
            if (!viewMemPool.GetCoins(txin.prevout.hash, coins)) {
                return error("%s: Missing input", __func__);
            }
            if (coins.nHeight == MEMPOOL_HEIGHT) {
                // Assume all mempool transaction confirm in the next block
                prevheights[txinIndex] = tip->nHeight + 1;
            } else {
                prevheights[txinIndex] = coins.nHeight;
            }
        }
        lockPair = CalculateSequenceLocks_Legacy(tx, flags, &prevheights, index);
        if (lp) {
            lp->height = lockPair.first;
            lp->time = lockPair.second;
            // Also store the hash of the block with the highest height of
            // all the blocks which have sequence locked prevouts.
            // This hash needs to still be on the chain
            // for these LockPoint calculations to be valid
            // Note: It is impossible to correctly calculate a maxInputBlock
            // if any of the sequence locked inputs depend on unconfirmed txs,
            // except in the special case where the relative lock time/height
            // is 0, which is equivalent to no sequence lock. Since we assume
            // input height of tip+1 for mempool txs and test the resulting
            // lockPair from CalculateSequenceLocks against tip+1.  We know
            // EvaluateSequenceLocks will fail if there was a non-zero sequence
            // lock on a mempool input, so we can use the return value of
            // CheckSequenceLocks to indicate the LockPoints validity
            int maxInputHeight = 0;
            BOOST_FOREACH(int height, prevheights) {
                // Can ignore mempool inputs since we'll fail if they had non-zero locks
                if (height != tip->nHeight+1) {
                    maxInputHeight = std::max(maxInputHeight, height);
                }
            }
            lp->maxInputBlock = tip->GetAncestor(maxInputHeight);
        }
    }
    return EvaluateSequenceLocks_Legacy(index, lockPair);
}


void LimitMempoolSize_Legacy(CTxMemPool& pool, size_t limit, unsigned long age) {
    int expired = pool.Expire(GetTime() - age);
    if (expired != 0)
        LogPrint("mempool", "Expired %i transactions from the memory pool\n", expired);

    std::vector<uint256> vNoSpendsRemaining;
    pool.TrimToSize(limit, &vNoSpendsRemaining);
    BOOST_FOREACH(const uint256& removed, vNoSpendsRemaining)
        pcoinsTip->Uncache_Legacy(removed);
}

/** Convert CValidationState to a human-readable message for logging */
std::string FormatStateMessage_Legacy(const CValidationState &state)
{
    return strprintf("%s%s (code %i)",
        state.GetRejectReason(),
        state.GetDebugMessage_Legacy().empty() ? "" : ", "+state.GetDebugMessage_Legacy(),
        state.GetRejectCode());
}

bool AcceptToMemoryPoolWorker_Legacy(CTxMemPool& pool, CValidationState &state, const CTransaction &tx, bool fLimitFree,
                              bool* pfMissingInputs, bool fOverrideMempoolLimit, bool fRejectAbsurdFee, std::vector<uint256>& vHashTxnToUncache)
{
    AssertLockHeld(cs_main);
    if (pfMissingInputs)
        *pfMissingInputs = false;

    if (!CheckTransaction(tx, state))
        return false;

    // Coinbase is only valid in a block, not as a loose transaction
    if (tx.IsCoinBase())
        return state.DoS(100, false, REJECT_INVALID, "coinbase");

    // Coinstake is only valid in a block, not as a loose transaction
    if (tx.IsCoinStake())
        return state.DoS(100,false , REJECT_INVALID, "coinstake as Individal tx");

    // Rather not work on nonstandard transactions (unless -testnet/-regtest)
    string reason;
    if (fRequireStandard && !IsStandardTx(tx, reason))
        return state.DoS(0, false, REJECT_NONSTANDARD, reason);

    // Don't relay version 2 transactions until CSV is active, and we can be
    // sure that such transactions will be mined (unless we're on
    // -testnet/-regtest).
    const CChainParams& chainparams = Params();
    if (fRequireStandard && tx.nVersion >= 2 && VersionBitsTipState_Legacy(CChainParams::DEPLOYMENT_CSV) != THRESHOLD_ACTIVE) {
        return state.DoS(0, false, REJECT_NONSTANDARD, "premature-version2-tx");
    }

    // Only accept nLockTime-using transactions that can be mined in the next
    // block; we don't want our mempool filled up with transactions that can't
    // be mined yet.
    if (!CheckFinalTx_Legacy(tx, STANDARD_LOCKTIME_VERIFY_FLAGS))
        return state.DoS(0, false, REJECT_NONSTANDARD, "non-final");

    // is it already in the memory pool?
    uint256 hash = tx.GetHash();
    if (pool.exists(hash))
        return state.Invalid(false, REJECT_ALREADY_KNOWN, "txn-already-in-mempool");

    // ----------- swiftTX transaction scanning -----------

    BOOST_FOREACH (const CTxIn& in, tx.vin) {
        if (mapLockedInputs.count(in.prevout)) {
            if (mapLockedInputs[in.prevout] != tx.GetHash()) {
                //mapRejectedBlocks.insert(make_pair(block.GetHash(), GetTime()));
                return state.DoS(0,
                    error("AcceptToMemoryPool : conflicts with existing transaction lock: %s", reason),
                    REJECT_INVALID, "tx-lock-conflict");
            }
        }
    }

    // Check for conflicts with in-memory transactions
    set<uint256> setConflicts;
    {
        LOCK(pool.cs); // protect pool.mapNextTx
        BOOST_FOREACH (const CTxIn& txin, tx.vin) {
            if (pool.mapNextTx.count(txin.prevout)) {
                const CTransaction* ptxConflicting = pool.mapNextTx[txin.prevout].ptx;
                if (!setConflicts.count(ptxConflicting->GetHash())) {
                    // Allow opt-out of transaction replacement by setting
                    // nSequence >= maxint-1 on all inputs.
                    //
                    // maxint-1 is picked to still allow use of nLockTime by
                    // non-replacable transactions. All inputs rather than just one
                    // is for the sake of multi-party protocols, where we don't
                    // want a single party to be able to disable replacement.
                    //
                    // The opt-out ignores descendants as anyone relying on
                    // first-seen mempool behavior should be checking all
                    // unconfirmed ancestors anyway; doing otherwise is hopelessly
                    // insecure.
                    bool fReplacementOptOut = true;
                    if (fEnableReplacement) {
                        BOOST_FOREACH (const CTxIn& txin, ptxConflicting->vin) {
                            if (txin.nSequence < std::numeric_limits<unsigned int>::max() - 1) {
                                fReplacementOptOut = false;
                                break;
                            }
                        }
                    }
                    if (fReplacementOptOut)
                        return state.Invalid(false, REJECT_CONFLICT, "txn-mempool-conflict");

                    setConflicts.insert(ptxConflicting->GetHash());
                }
            }
        }
    }

    {
        CCoinsView dummy;
        CCoinsViewCache view(&dummy);

        CAmount nValueIn = 0;
        LockPoints lp;
        {
        LOCK(pool.cs);
        CCoinsViewMemPool viewMemPool(pcoinsTip, pool);
        view.SetBackend(viewMemPool);

        // do we already have it?
        bool fHadTxInCache = pcoinsTip->HaveCoinsInCache_Legacy(hash);
        if (view.HaveCoins(hash)) {
            if (!fHadTxInCache)
                vHashTxnToUncache.push_back(hash);
            return state.Invalid(false, REJECT_ALREADY_KNOWN, "txn-already-known");
        }

        // do all inputs exist?
        // Note that this does not check for the presence of actual outputs (see the next check for that),
        // and only helps with filling in pfMissingInputs (to determine missing vs spent).
        BOOST_FOREACH(const CTxIn txin, tx.vin) {
            if (!pcoinsTip->HaveCoinsInCache_Legacy(txin.prevout.hash))
                vHashTxnToUncache.push_back(txin.prevout.hash);
            if (!view.HaveCoins(txin.prevout.hash)) {
                if (pfMissingInputs)
                    *pfMissingInputs = true;
                return false; // fMissingInputs and !state.IsInvalid() is used to detect this condition, don't set state.Invalid()
            }
        }

        // are the actual inputs available?
        if (!view.HaveInputs(tx))
            return state.Invalid(false, REJECT_DUPLICATE, "bad-txns-inputs-spent");

        // Bring the best block into scope
        view.GetBestBlock();

        nValueIn = view.GetValueIn(tx);

        // we have all inputs cached now, so switch back to dummy, so we don't need to keep lock on mempool
        view.SetBackend(dummy);

        // Only accept BIP68 sequence locked transactions that can be mined in the next
        // block; we don't want our mempool filled up with transactions that can't
        // be mined yet.
        // Must keep pool.cs for this unless we change CheckSequenceLocks to take a
        // CoinsViewCache instead of create its own
        if (!CheckSequenceLocks(tx, STANDARD_LOCKTIME_VERIFY_FLAGS, &lp))
            return state.DoS(0, false, REJECT_NONSTANDARD, "non-BIP68-final");
        }

        // Check for non-standard pay-to-script-hash in inputs
        if (fRequireStandard && !AreInputsStandard_Legacy(tx, view))
            return state.Invalid(false, REJECT_NONSTANDARD, "bad-txns-nonstandard-inputs");

        unsigned int nSigOps = GetLegacySigOpCount(tx);
        nSigOps += GetP2SHSigOpCount(tx, view);

        CAmount nValueOut = tx.GetValueOut();
        CAmount nFees = nValueIn-nValueOut;
        // nModifiedFees includes any fee deltas from PrioritiseTransaction
        CAmount nModifiedFees = nFees;
        double nPriorityDummy = 0;
        pool.ApplyDeltas(hash, nPriorityDummy, nModifiedFees);

        CAmount inChainInputValue;
        double dPriority = view.GetPriority_Legacy(tx, chainActive.Height(), inChainInputValue);

        // Keep track of transactions that spend a coinbase, which we re-scan
        // during reorgs to ensure COINBASE_MATURITY is still met.
        bool fSpendsCoinbase = false;
        BOOST_FOREACH(const CTxIn &txin, tx.vin) {
            const CCoins *coins = view.AccessCoins(txin.prevout.hash);
            if (coins->IsCoinBase()) {
                fSpendsCoinbase = true;
                break;
            }
        }
        CTxMemPoolEntry entry(tx, nFees, GetTime(), dPriority, chainActive.Height(), pool.HasNoInputsOf(tx), inChainInputValue, fSpendsCoinbase, nSigOps, lp);
        unsigned int nSize = entry.GetTxSize();

        // Check that the transaction doesn't have an excessive number of
        // sigops, making it impossible to mine. Since the coinbase transaction
        // itself can contain sigops MAX_STANDARD_TX_SIGOPS is less than
        // MAX_BLOCK_SIGOPS; we still consider this an invalid rather than
        // merely non-standard transaction.
        if ((nSigOps > MAX_STANDARD_TX_SIGOPS_LEGACY) || (nBytesPerSigOp && nSigOps > nSize / nBytesPerSigOp))
            return state.DoS(0, false, REJECT_NONSTANDARD, "bad-txns-too-many-sigops", false,
                strprintf("%d", nSigOps));

        CAmount mempoolRejectFee = pool.GetMinFee(GetArg("-maxmempool", DEFAULT_MAX_MEMPOOL_SIZE_LEGACY) * 1000000).GetFee(nSize);
        if (mempoolRejectFee > 0 && nModifiedFees < mempoolRejectFee) {
            return state.DoS(0, false, REJECT_INSUFFICIENTFEE, "mempool min fee not met", false, strprintf("%d < %d", nFees, mempoolRejectFee));
        } else if (GetBoolArg("-relaypriority", DEFAULT_RELAYPRIORITY_LEGACY) && nModifiedFees < ::minRelayTxFee.GetFee(nSize) && !AllowFree(entry.GetPriority(chainActive.Height() + 1))) {
            // Require that free transactions have sufficient priority to be mined in the next block.
            return state.DoS(0, false, REJECT_INSUFFICIENTFEE, "insufficient priority");
        }

        // Continuously rate-limit free (really, very-low-fee) transactions
        // This mitigates 'penny-flooding' -- sending thousands of free transactions just to
        // be annoying or make others' transactions take longer to confirm.
        if (fLimitFree && nModifiedFees < ::minRelayTxFee.GetFee(nSize))
        {
            static CCriticalSection csFreeLimiter;
            static double dFreeCount;
            static int64_t nLastTime;
            int64_t nNow = GetTime();

            LOCK(csFreeLimiter);

            // Use an exponentially decaying ~10-minute window:
            dFreeCount *= pow(1.0 - 1.0/600.0, (double)(nNow - nLastTime));
            nLastTime = nNow;
            // -limitfreerelay unit is thousand-bytes-per-minute
            // At default rate it would take over a month to fill 1GB
            if (dFreeCount >= GetArg("-limitfreerelay", DEFAULT_LIMITFREERELAY_LEGACY) * 10 * 1000)
                return state.DoS(0, false, REJECT_INSUFFICIENTFEE, "rate limited free transaction");
            LogPrint("mempool", "Rate limit dFreeCount: %g => %g\n", dFreeCount, dFreeCount+nSize);
            dFreeCount += nSize;
        }

        if (fRejectAbsurdFee && nFees > ::minRelayTxFee.GetFee(nSize) * 10000)
            return state.Invalid(false,
                REJECT_HIGHFEE_LEGACY, "absurdly-high-fee",
                strprintf("%d > %d", nFees, ::minRelayTxFee.GetFee(nSize) * 10000));


        // Calculate in-mempool ancestors, up to a limit.
        CTxMemPool::setEntries setAncestors;
        
        size_t nLimitAncestors = GetArg("-limitancestorcount", DEFAULT_ANCESTOR_LIMIT_LEGACY);
        size_t nLimitAncestorSize = GetArg("-limitancestorsize", DEFAULT_ANCESTOR_SIZE_LIMIT_LEGACY)*1000;
        size_t nLimitDescendants = GetArg("-limitdescendantcount", DEFAULT_DESCENDANT_LIMIT_LEGACY);
        size_t nLimitDescendantSize = GetArg("-limitdescendantsize", DEFAULT_DESCENDANT_SIZE_LIMIT_LEGACY)*1000;
        std::string errString;
        if (!pool.CalculateMemPoolAncestors(entry, setAncestors, nLimitAncestors, nLimitAncestorSize, nLimitDescendants, nLimitDescendantSize, errString)) {
            return state.DoS(0, false, REJECT_NONSTANDARD, "too-long-mempool-chain", false, errString);
        }

        // A transaction that spends outputs that would be replaced by it is invalid. Now
        // that we have the set of all ancestors we can detect this
        // pathological case by making sure setConflicts and setAncestors don't
        // intersect.
        BOOST_FOREACH(CTxMemPool::txiter ancestorIt, setAncestors)
        {
            const uint256 &hashAncestor = ancestorIt->GetTx().GetHash();
            if (setConflicts.count(hashAncestor))
            {
                return state.DoS(10, error("AcceptToMemoryPool: %s spends conflicting transaction %s",
                                           hash.ToString(), hashAncestor.ToString()), REJECT_INVALID, "bad-txns-spends-conflicting-tx");
            }
        }

        // Check if it's economically rational to mine this transaction rather
        // than the ones it replaces.
        CAmount nConflictingFees = 0;
        size_t nConflictingSize = 0;
        uint64_t nConflictingCount = 0;
        CTxMemPool::setEntries allConflicting;

        // If we don't hold the lock allConflicting might be incomplete; the
        // subsequent RemoveStaged() and addUnchecked() calls don't guarantee
        // mempool consistency for us.
        LOCK(pool.cs);        
        if (setConflicts.size())
        {
            CFeeRate newFeeRate(nModifiedFees, nSize);
            set<uint256> setConflictsParents;
            const int maxDescendantsToVisit = 100;
            CTxMemPool::setEntries setIterConflicting;
            BOOST_FOREACH(const uint256 &hashConflicting, setConflicts)
            {
                CTxMemPool::txiter mi = pool.mapTx.find(hashConflicting);
                if (mi == pool.mapTx.end())
                    continue;

                // Save these to avoid repeated lookups
                setIterConflicting.insert(mi);

                // If this entry is "dirty", then we don't have descendant
                // state for this transaction, which means we probably have
                // lots of in-mempool descendants.
                // Don't allow replacements of dirty transactions, to ensure
                // that we don't spend too much time walking descendants.
                // This should be rare.
                if (mi->IsDirty()) {
                    return state.DoS(0, error("AcceptToMemoryPool: rejecting replacement %s; cannot replace tx %s with untracked descendants",
                                hash.ToString(), mi->GetTx().GetHash().ToString()), REJECT_NONSTANDARD, "too many potential replacements");
                }

                // Don't allow the replacement to reduce the feerate of the
                // mempool.
                //
                // We usually don't want to accept replacements with lower
                // feerates than what they replaced as that would lower the
                // feerate of the next block. Requiring that the feerate always
                // be increased is also an easy-to-reason about way to prevent
                // DoS attacks via replacements.
                //
                // The mining code doesn't (currently) take children into
                // account (CPFP) so we only consider the feerates of
                // transactions being directly replaced, not their indirect
                // descendants. While that does mean high feerate children are
                // ignored when deciding whether or not to replace, we do
                // require the replacement to pay more overall fees too,
                // mitigating most cases.
                CFeeRate oldFeeRate(mi->GetModifiedFee(), mi->GetTxSize());
                if (newFeeRate <= oldFeeRate)
                {
                    return state.DoS(0, error("AcceptToMemoryPool: rejecting replacement %s; new feerate %s <= old feerate %s",
                                  hash.ToString(), newFeeRate.ToString(), oldFeeRate.ToString()), REJECT_INSUFFICIENTFEE, "insufficient fee");
                }

                BOOST_FOREACH(const CTxIn &txin, mi->GetTx().vin)
                {
                    setConflictsParents.insert(txin.prevout.hash);
                }

                nConflictingCount += mi->GetCountWithDescendants();
            }
            // This potentially overestimates the number of actual descendants
            // but we just want to be conservative to avoid doing too much
            // work.
            if (nConflictingCount <= maxDescendantsToVisit) {
                // If not too many to replace, then calculate the set of
                // transactions that would have to be evicted
                BOOST_FOREACH(CTxMemPool::txiter it, setIterConflicting) {
                    pool.CalculateDescendants(it, allConflicting);
                }
                BOOST_FOREACH(CTxMemPool::txiter it, allConflicting) {
                    nConflictingFees += it->GetModifiedFee();
                    nConflictingSize += it->GetTxSize();
                }
            } else {
                return state.DoS(0,  error("AcceptToMemoryPool: rejecting replacement %s; too many potential replacements (%d > %d)\n",
                            hash.ToString(), nConflictingCount, maxDescendantsToVisit), REJECT_NONSTANDARD, "too many potential replacements");
            }

            for (unsigned int j = 0; j < tx.vin.size(); j++)
            {
                // We don't want to accept replacements that require low
                // feerate junk to be mined first. Ideally we'd keep track of
                // the ancestor feerates and make the decision based on that,
                // but for now requiring all new inputs to be confirmed works.
                if (!setConflictsParents.count(tx.vin[j].prevout.hash))
                {
                    // Rather than check the UTXO set - potentially expensive -
                    // it's cheaper to just check if the new input refers to a
                    // tx that's in the mempool.
                    if (pool.mapTx.find(tx.vin[j].prevout.hash) != pool.mapTx.end())
                        return state.DoS(0, error("AcceptToMemoryPool: replacement %s adds unconfirmed input, idx %d",
                                                  hash.ToString(), j), REJECT_NONSTANDARD, "replacement-adds-unconfirmed");
                }
            }

            // The replacement must pay greater fees than the transactions it
            // replaces - if we did the bandwidth used by those conflicting
            // transactions would not be paid for.
            if (nModifiedFees < nConflictingFees)
            {
                return state.DoS(0, error("AcceptToMemoryPool: rejecting replacement %s, less fees than conflicting txs; %s < %s",
                                          hash.ToString(), FormatMoney(nModifiedFees), FormatMoney(nConflictingFees)),
                                 REJECT_INSUFFICIENTFEE, "insufficient fee");
            }

            // Finally in addition to paying more fees than the conflicts the
            // new transaction must pay for its own bandwidth.
            CAmount nDeltaFees = nModifiedFees - nConflictingFees;
            if (nDeltaFees < ::minRelayTxFee.GetFee(nSize))
            {
                return state.DoS(0,
                        error("AcceptToMemoryPool: rejecting replacement %s, not enough additional fees to relay; %s < %s",
                              hash.ToString(), FormatMoney(nDeltaFees), FormatMoney(::minRelayTxFee.GetFee(nSize))), REJECT_INSUFFICIENTFEE, "insufficient fee");
            }
        }

        // Check against previous transactions
        // This is done last to help prevent CPU exhaustion denial-of-service attacks.
        if (!CheckInputs(tx, state, view, true, STANDARD_SCRIPT_VERIFY_FLAGS, true))
            return false;

        // Check again against just the consensus-critical mandatory script
        // verification flags, in case of bugs in the standard flags that cause
        // transactions to pass as valid when they're actually invalid. For
        // instance the STRICTENC flag was incorrectly allowing certain
        // CHECKSIG NOT scripts to pass, even though they were invalid.
        //
        // There is a similar check in CreateNewBlock() to prevent creating
        // invalid blocks, however allowing such transactions into the mempool
        // can be exploited as a DoS attack.
        if (!CheckInputs(tx, state, view, true, MANDATORY_SCRIPT_VERIFY_FLAGS, true))
        {
            return error("%s: BUG! PLEASE REPORT THIS! ConnectInputs failed against MANDATORY but not STANDARD flags %s, %s",
                __func__, hash.ToString(), FormatStateMessage_Legacy(state));
        }

        // Remove conflicting transactions from the mempool
        BOOST_FOREACH(const CTxMemPool::txiter it, allConflicting)
        {
            LogPrint("mempool", "replacing tx %s with %s for %s KORE additional fees, %d delta bytes\n",
                    it->GetTx().GetHash().ToString(),
                    hash.ToString(),
                    FormatMoney(nModifiedFees - nConflictingFees),
                    (int)nSize - (int)nConflictingSize);
        }
        pool.RemoveStaged(allConflicting);

        // Store transaction in memory
        pool.addUnchecked(hash, entry, setAncestors, !IsInitialBlockDownload());
        // trim mempool and check if tx was trimmed
        if (!fOverrideMempoolLimit) {
            LimitMempoolSize_Legacy(pool, GetArg("-maxmempool", DEFAULT_MAX_MEMPOOL_SIZE_LEGACY) * 1000000, GetArg("-mempoolexpiry", DEFAULT_MEMPOOL_EXPIRY_LEGACY) * 60 * 60);
            if (!pool.exists(hash))
                return state.DoS(0, false, REJECT_INSUFFICIENTFEE, "mempool full");
        }        
    }

    SyncWithWallets(tx, NULL);

    return true;
}

bool AcceptToMemoryPool_Legacy(CTxMemPool& pool, CValidationState &state, const CTransaction &tx, bool fLimitFree,
                        bool* pfMissingInputs, bool fOverrideMempoolLimit, bool fRejectAbsurdFee)
{
    std::vector<uint256> vHashTxToUncache;
    bool res = AcceptToMemoryPoolWorker_Legacy(pool, state, tx, fLimitFree, pfMissingInputs, fOverrideMempoolLimit, fRejectAbsurdFee, vHashTxToUncache);
    if (!res) {
        BOOST_FOREACH(const uint256& hashTx, vHashTxToUncache)
            pcoinsTip->Uncache_Legacy(hashTx);
    }
    return res;
}

bool AcceptableInputs(CTxMemPool& pool, CValidationState& state, const CTransaction& tx, bool fLimitFree, bool* pfMissingInputs, bool fRejectInsaneFee, bool isDSTX)
{
    AssertLockHeld(cs_main);
    if (pfMissingInputs)
        *pfMissingInputs = false;

    if (!CheckTransaction(tx, state))
        return error("AcceptableInputs: : CheckTransaction failed");

    // Coinbase is only valid in a block, not as a loose transaction
    if (tx.IsCoinBase())
        return state.DoS(100, error("AcceptableInputs: : coinbase as individual tx"),
            REJECT_INVALID, "coinbase");

    // Rather not work on nonstandard transactions (unless -testnet/-regtest)
    string reason;
    // for any real tx this will be checked on AcceptToMemoryPool anyway
    //    if (Params().RequireStandard() && !IsStandardTx(tx, reason))
    //        return state.DoS(0,
    //                         error("AcceptableInputs : nonstandard transaction: %s", reason),
    //                         REJECT_NONSTANDARD, reason);

    // is it already in the memory pool?
    uint256 hash = tx.GetHash();
    if (pool.exists(hash))
        return false;

    // ----------- swiftTX transaction scanning -----------

    BOOST_FOREACH (const CTxIn& in, tx.vin) {
        if (mapLockedInputs.count(in.prevout)) {
            if (mapLockedInputs[in.prevout] != tx.GetHash()) {
                return state.DoS(0,
                    error("AcceptableInputs : conflicts with existing transaction lock: %s", reason),
                    REJECT_INVALID, "tx-lock-conflict");
            }
        }
    }

    // Check for conflicts with in-memory transactions
    {
        LOCK(pool.cs); // protect pool.mapNextTx
        for (unsigned int i = 0; i < tx.vin.size(); i++) {
            COutPoint outpoint = tx.vin[i].prevout;
            if (pool.mapNextTx.count(outpoint)) {
                // Disable replacement feature for now
                return false;
            }
        }
    }


    {
        CCoinsView dummy;
        CCoinsViewCache view(&dummy);

        CAmount nValueIn = 0;
        {
            LOCK(pool.cs);
            CCoinsViewMemPool viewMemPool(pcoinsTip, pool);
            view.SetBackend(viewMemPool);

            // do we already have it?
            if (view.HaveCoins(hash))
                return false;

            // do all inputs exist?
            // Note that this does not check for the presence of actual outputs (see the next check for that),
            // only helps filling in pfMissingInputs (to determine missing vs spent).
            for (const CTxIn txin : tx.vin) {
                if (!view.HaveCoins(txin.prevout.hash)) {
                    if (pfMissingInputs)
                        *pfMissingInputs = true;
                    return false;
                }

                // check for invalid/fraudulent inputs
                if (!ValidOutPoint(txin.prevout, chainActive.Height())) {
                    return state.Invalid(error("%s : tried to spend invalid input %s in tx %s", __func__, txin.prevout.ToString(),
                                                tx.GetHash().GetHex()), REJECT_INVALID, "bad-txns-invalid-inputs");
                }
            }

            // are the actual inputs available?
            if (!view.HaveInputs(tx))
                return state.Invalid(error("AcceptableInputs : inputs already spent"),
                    REJECT_DUPLICATE, "bad-txns-inputs-spent");

            // Bring the best block into scope
            view.GetBestBlock();

            nValueIn = view.GetValueIn(tx);

            // we have all inputs cached now, so switch back to dummy, so we don't need to keep lock on mempool
            view.SetBackend(dummy);
        }

        // Check for non-standard pay-to-script-hash in inputs
        // for any real tx this will be checked on AcceptToMemoryPool anyway
        //        if (Params().RequireStandard() && !AreInputsStandard(tx, view))
        //            return error("AcceptableInputs: : nonstandard transaction input");

        // Check that the transaction doesn't have an excessive number of
        // sigops, making it impossible to mine. Since the coinbase transaction
        // itself can contain sigops MAX_TX_SIGOPS is less than
        // MAX_BLOCK_SIGOPS; we still consider this an invalid rather than
        // merely non-standard transaction.
        unsigned int nSigOps = GetLegacySigOpCount(tx);
        unsigned int nMaxSigOps = MAX_TX_SIGOPS_CURRENT;
        nSigOps += GetP2SHSigOpCount(tx, view);
        if (nSigOps > nMaxSigOps)
            return state.DoS(0,
                error("AcceptableInputs : too many sigops %s, %d > %d",
                    hash.ToString(), nSigOps, nMaxSigOps),
                REJECT_NONSTANDARD, "bad-txns-too-many-sigops");

        CAmount nValueOut = tx.GetValueOut();
        CAmount nFees = nValueIn - nValueOut;
        double dPriority = view.GetPriority(tx, chainActive.Height());

        CTxMemPoolEntry entry(tx, nFees, GetTime(), dPriority, chainActive.Height());
        unsigned int nSize = entry.GetTxSize();

        // Don't accept it if it can't get into a block
        // but prioritise dstx and don't check fees for it
        if (isDSTX) {
            mempool.PrioritiseTransaction(hash, hash.ToString(), 1000, 0.1 * COIN);
        } else { // same as !ignoreFees for AcceptToMemoryPool
            CAmount txMinFee = GetMinRelayFee(tx, nSize, true);
            if (fLimitFree && nFees < txMinFee)
                return state.DoS(0, error("AcceptableInputs : not enough fees %s, %d < %d",
                                        hash.ToString(), nFees, txMinFee),
                    REJECT_INSUFFICIENTFEE, "insufficient fee");

            // Require that free transactions have sufficient priority to be mined in the next block.
            if (GetBoolArg("-relaypriority", true) && nFees < ::minRelayTxFee.GetFee(nSize) && !AllowFree(view.GetPriority(tx, chainActive.Height() + 1))) {
                return state.DoS(0, false, REJECT_INSUFFICIENTFEE, "insufficient priority");
            }

            // Continuously rate-limit free (really, very-low-fee) transactions
            // This mitigates 'penny-flooding' -- sending thousands of free transactions just to
            // be annoying or make others' transactions take longer to confirm.
            if (fLimitFree && nFees < ::minRelayTxFee.GetFee(nSize)) {
                static CCriticalSection csFreeLimiter;
                static double dFreeCount;
                static int64_t nLastTime;
                int64_t nNow = GetTime();

                LOCK(csFreeLimiter);

                // Use an exponentially decaying ~10-minute window:
                dFreeCount *= pow(1.0 - 1.0 / 600.0, (double)(nNow - nLastTime));
                nLastTime = nNow;
                // -limitfreerelay unit is thousand-bytes-per-minute
                // At default rate it would take over a month to fill 1GB
                if (dFreeCount >= GetArg("-limitfreerelay", 30) * 10 * 1000)
                    return state.DoS(0, error("AcceptableInputs : free transaction rejected by rate limiter"),
                        REJECT_INSUFFICIENTFEE, "rate limited free transaction");
                LogPrint("mempool", "Rate limit dFreeCount: %g => %g\n", dFreeCount, dFreeCount + nSize);
                dFreeCount += nSize;
            }
        }

        if (fRejectInsaneFee && nFees > ::minRelayTxFee.GetFee(nSize) * 10000)
            return error("AcceptableInputs: : insane fees %s, %d > %d",
                hash.ToString(),
                nFees, ::minRelayTxFee.GetFee(nSize) * 10000);

        // Check against previous transactions
        // This is done last to help prevent CPU exhaustion denial-of-service attacks.
        if (!CheckInputs(tx, state, view, false, STANDARD_SCRIPT_VERIFY_FLAGS, true)) {
            return error("AcceptableInputs: : ConnectInputs failed %s", hash.ToString());
        }
    }
    return true;
}

bool FindTransactionsByDestination(const CTxDestination &dest, std::set<CExtDiskTxPos> &setpos) {
    uint160 addrid;
    const CKeyID *pkeyid = boost::get<CKeyID>(&dest);
    if (pkeyid)
        addrid = static_cast<uint160>(*pkeyid);
    if (addrid.IsNull()) {
        const CScriptID *pscriptid = boost::get<CScriptID>(&dest);
        if (pscriptid)
            addrid = static_cast<uint160>(*pscriptid);
    }
    if (addrid.IsNull())
        return false;

    LOCK(cs_main);
    if (!fAddrIndex)
        return false;
    std::vector<CExtDiskTxPos> vPos;
    if (!pblocktree->ReadAddrIndex(addrid, vPos))
        return false;
    setpos.insert(vPos.begin(), vPos.end());
    return true;
}

/** Return transaction in tx, and if it was found inside a block, its hash is placed in hashBlock */
bool GetTransaction(const uint256& hash, CTransaction& txOut, uint256& hashBlock, bool fAllowSlow)
{
    CBlockIndex* pindexSlow = NULL;
    {
        LOCK(cs_main);
        {
            if (mempool.lookup(hash, txOut)) {
                return true;
            }
        }

        if (fTxIndex) {
            CDiskTxPos postx;
            if (pblocktree->ReadTxIndex(hash, postx)) {
                CAutoFile file(OpenBlockFile(postx, true), SER_DISK, CLIENT_VERSION);
                if (file.IsNull())
                    return error("%s: OpenBlockFile failed", __func__);
                CBlockHeader header;
                try {
                    file >> header;
                    fseek(file.Get(), postx.nTxOffset, SEEK_CUR);
                    file >> txOut;
                } catch (std::exception& e) {
                    return error("%s : Deserialize or I/O error - %s", __func__, e.what());
                }
                hashBlock = header.GetHash();
                if (txOut.GetHash() != hash)
                    return error("%s : txid mismatch", __func__);
                return true;
            }

            // transaction not found in the index, nothing more can be done
            return false;
        }

        if (fAllowSlow) { // use coin database to locate block that contains transaction, and scan it
            int nHeight = -1;
            {
                CCoinsViewCache& view = *pcoinsTip;
                const CCoins* coins = view.AccessCoins(hash);
                if (coins)
                    nHeight = coins->nHeight;
            }
            if (nHeight > 0)
                pindexSlow = chainActive[nHeight];
        }
    }

    if (pindexSlow) {
        CBlock block;
        if (ReadBlockFromDisk(block, pindexSlow)) {
            BOOST_FOREACH (const CTransaction& tx, block.vtx) {
                if (tx.GetHash() == hash) {
                    txOut = tx;
                    hashBlock = pindexSlow->GetBlockHash();
                    return true;
                }
            }
        }
    }

    return false;
}


//////////////////////////////////////////////////////////////////////////////
//
// CBlock and CBlockIndex
//

bool WriteBlockToDisk(const CBlock& block, CDiskBlockPos& pos)
{
    // Open history file to append
    CAutoFile fileout(OpenBlockFile(pos), SER_DISK, CLIENT_VERSION);
    if (fileout.IsNull())
        return error("WriteBlockToDisk : OpenBlockFile failed");

    // Write index header
    unsigned int nSize = fileout.GetSerializeSize(block);
    fileout << FLATDATA(Params().MessageStart()) << nSize;

    // Write block
    long fileOutPos = ftell(fileout.Get());
    if (fileOutPos < 0)
        return error("WriteBlockToDisk : ftell failed");
    pos.nPos = (unsigned int)fileOutPos;
    fileout << block;

    return true;
}

bool ReadBlockFromDisk(CBlock& block, const CDiskBlockPos& pos, const int nHeight)
{
    block.SetNull();

    // Open history file to read
    CAutoFile filein(OpenBlockFile(pos, true), SER_DISK, CLIENT_VERSION);
    if (filein.IsNull())
        return error("ReadBlockFromDisk : OpenBlockFile failed");

    // Read block
    try {
        filein >> block;
    } catch (std::exception& e) {
        return error("%s : Deserialize or I/O error - %s", __func__, e.what());
    }

    // Check the header
    if (block.IsProofOfWork()) {
        if (!CheckProofOfWork(block.GetHash(), block.nBits, nHeight))
            return error("ReadBlockFromDisk : Errors in block header");
    }

    return true;
}

bool ReadBlockFromDisk(CBlock& block, const CBlockIndex* pindex)
{
    if (!ReadBlockFromDisk(block, pindex->GetBlockPos(), pindex->nHeight))
        return false;
    if (block.GetHash() != pindex->GetBlockHash()) {
        LogPrintf("%s : block=%s index=%s\n", __func__, block.GetHash().ToString().c_str(), pindex->GetBlockHash().ToString().c_str());
        return error("ReadBlockFromDisk(CBlock&, CBlockIndex*) : GetHash() doesn't match index");
    }
    return true;
}



double ConvertBitsToDouble(unsigned int nBits)
{
    int nShift = (nBits >> 24) & 0xff;

    double dDiff =
        (double)0x0000ffff / (double)(nBits & 0x00ffffff);

    while (nShift < 29) {
        dDiff *= 256.0;
        nShift++;
    }
    while (nShift > 29) {
        dDiff /= 256.0;
        nShift--;
    }

    return dDiff;
}

CAmount GetProofOfStakeSubsidy_Legacy(int nHeight, CAmount input)
{
    CAmount subsidy = input + input * 0.00024;

    return subsidy;
}


int64_t GetBlockValue(int nHeight)
{
    if (Params().NetworkID() == CBaseChainParams::TESTNET) {
        if (nHeight >= 0 && nHeight < 100)
            return 5000 * COIN;
    }
    return 5 * COIN;
}

CAmount GetSeeSaw(const CAmount& blockValue, int nMasternodeCount, int nHeight)
{
    //if a mn count is inserted into the function we are looking for a specific result for a masternode count
    if (nMasternodeCount < 1) {
        if (IsSporkActive(SPORK_8_MASTERNODE_PAYMENT_ENFORCEMENT))
            nMasternodeCount = mnodeman.stable_size();
        else
            nMasternodeCount = mnodeman.size();
    }

    int64_t nMoneySupply = chainActive.Tip()->nMoneySupply;
    int64_t mNodeCoins = nMasternodeCount * MASTERNODE_MIN_COINS * COIN;

    // Use this log to compare the masternode count for different clients
    //LogPrintf("Adjusting seesaw at height %d with %d masternodes (without drift: %d) at %ld\n", nHeight, nMasternodeCount, nMasternodeCount - Params().MasternodeCountDrift(), GetTime());

    if (fDebug)
        LogPrintf("GetMasternodePayment(): moneysupply=%s, nodecoins=%s \n", FormatMoney(nMoneySupply).c_str(),
            FormatMoney(mNodeCoins).c_str());

    CAmount ret = 0;
    if (mNodeCoins == 0) {
        ret = 0;
    } else {
        if (mNodeCoins <= (nMoneySupply * .01) && mNodeCoins > 0) {
            ret = blockValue * .90;
        } else if (mNodeCoins <= (nMoneySupply * .02) && mNodeCoins > (nMoneySupply * .01)) {
            ret = blockValue * .88;
        } else if (mNodeCoins <= (nMoneySupply * .03) && mNodeCoins > (nMoneySupply * .02)) {
            ret = blockValue * .87;
        } else if (mNodeCoins <= (nMoneySupply * .04) && mNodeCoins > (nMoneySupply * .03)) {
            ret = blockValue * .86;
        } else if (mNodeCoins <= (nMoneySupply * .05) && mNodeCoins > (nMoneySupply * .04)) {
            ret = blockValue * .85;
        } else if (mNodeCoins <= (nMoneySupply * .06) && mNodeCoins > (nMoneySupply * .05)) {
            ret = blockValue * .84;
        } else if (mNodeCoins <= (nMoneySupply * .07) && mNodeCoins > (nMoneySupply * .06)) {
            ret = blockValue * .83;
        } else if (mNodeCoins <= (nMoneySupply * .08) && mNodeCoins > (nMoneySupply * .07)) {
            ret = blockValue * .82;
        } else if (mNodeCoins <= (nMoneySupply * .09) && mNodeCoins > (nMoneySupply * .08)) {
            ret = blockValue * .81;
        } else if (mNodeCoins <= (nMoneySupply * .10) && mNodeCoins > (nMoneySupply * .09)) {
            ret = blockValue * .80;
        } else if (mNodeCoins <= (nMoneySupply * .11) && mNodeCoins > (nMoneySupply * .10)) {
            ret = blockValue * .79;
        } else if (mNodeCoins <= (nMoneySupply * .12) && mNodeCoins > (nMoneySupply * .11)) {
            ret = blockValue * .78;
        } else if (mNodeCoins <= (nMoneySupply * .13) && mNodeCoins > (nMoneySupply * .12)) {
            ret = blockValue * .77;
        } else if (mNodeCoins <= (nMoneySupply * .14) && mNodeCoins > (nMoneySupply * .13)) {
            ret = blockValue * .76;
        } else if (mNodeCoins <= (nMoneySupply * .15) && mNodeCoins > (nMoneySupply * .14)) {
            ret = blockValue * .75;
        } else if (mNodeCoins <= (nMoneySupply * .16) && mNodeCoins > (nMoneySupply * .15)) {
            ret = blockValue * .74;
        } else if (mNodeCoins <= (nMoneySupply * .17) && mNodeCoins > (nMoneySupply * .16)) {
            ret = blockValue * .73;
        } else if (mNodeCoins <= (nMoneySupply * .18) && mNodeCoins > (nMoneySupply * .17)) {
            ret = blockValue * .72;
        } else if (mNodeCoins <= (nMoneySupply * .19) && mNodeCoins > (nMoneySupply * .18)) {
            ret = blockValue * .71;
        } else if (mNodeCoins <= (nMoneySupply * .20) && mNodeCoins > (nMoneySupply * .19)) {
            ret = blockValue * .70;
        } else if (mNodeCoins <= (nMoneySupply * .21) && mNodeCoins > (nMoneySupply * .20)) {
            ret = blockValue * .69;
        } else if (mNodeCoins <= (nMoneySupply * .22) && mNodeCoins > (nMoneySupply * .21)) {
            ret = blockValue * .68;
        } else if (mNodeCoins <= (nMoneySupply * .23) && mNodeCoins > (nMoneySupply * .22)) {
            ret = blockValue * .67;
        } else if (mNodeCoins <= (nMoneySupply * .24) && mNodeCoins > (nMoneySupply * .23)) {
            ret = blockValue * .66;
        } else if (mNodeCoins <= (nMoneySupply * .25) && mNodeCoins > (nMoneySupply * .24)) {
            ret = blockValue * .65;
        } else if (mNodeCoins <= (nMoneySupply * .26) && mNodeCoins > (nMoneySupply * .25)) {
            ret = blockValue * .64;
        } else if (mNodeCoins <= (nMoneySupply * .27) && mNodeCoins > (nMoneySupply * .26)) {
            ret = blockValue * .63;
        } else if (mNodeCoins <= (nMoneySupply * .28) && mNodeCoins > (nMoneySupply * .27)) {
            ret = blockValue * .62;
        } else if (mNodeCoins <= (nMoneySupply * .29) && mNodeCoins > (nMoneySupply * .28)) {
            ret = blockValue * .61;
        } else if (mNodeCoins <= (nMoneySupply * .30) && mNodeCoins > (nMoneySupply * .29)) {
            ret = blockValue * .60;
        } else if (mNodeCoins <= (nMoneySupply * .31) && mNodeCoins > (nMoneySupply * .30)) {
            ret = blockValue * .59;
        } else if (mNodeCoins <= (nMoneySupply * .32) && mNodeCoins > (nMoneySupply * .31)) {
            ret = blockValue * .58;
        } else if (mNodeCoins <= (nMoneySupply * .33) && mNodeCoins > (nMoneySupply * .32)) {
            ret = blockValue * .57;
        } else if (mNodeCoins <= (nMoneySupply * .34) && mNodeCoins > (nMoneySupply * .33)) {
            ret = blockValue * .56;
        } else if (mNodeCoins <= (nMoneySupply * .35) && mNodeCoins > (nMoneySupply * .34)) {
            ret = blockValue * .55;
        } else if (mNodeCoins <= (nMoneySupply * .363) && mNodeCoins > (nMoneySupply * .35)) {
            ret = blockValue * .54;
        } else if (mNodeCoins <= (nMoneySupply * .376) && mNodeCoins > (nMoneySupply * .363)) {
            ret = blockValue * .53;
        } else if (mNodeCoins <= (nMoneySupply * .389) && mNodeCoins > (nMoneySupply * .376)) {
            ret = blockValue * .52;
        } else if (mNodeCoins <= (nMoneySupply * .402) && mNodeCoins > (nMoneySupply * .389)) {
            ret = blockValue * .51;
        } else if (mNodeCoins <= (nMoneySupply * .415) && mNodeCoins > (nMoneySupply * .402)) {
            ret = blockValue * .50;
        } else if (mNodeCoins <= (nMoneySupply * .428) && mNodeCoins > (nMoneySupply * .415)) {
            ret = blockValue * .49;
        } else if (mNodeCoins <= (nMoneySupply * .441) && mNodeCoins > (nMoneySupply * .428)) {
            ret = blockValue * .48;
        } else if (mNodeCoins <= (nMoneySupply * .454) && mNodeCoins > (nMoneySupply * .441)) {
            ret = blockValue * .47;
        } else if (mNodeCoins <= (nMoneySupply * .467) && mNodeCoins > (nMoneySupply * .454)) {
            ret = blockValue * .46;
        } else if (mNodeCoins <= (nMoneySupply * .48) && mNodeCoins > (nMoneySupply * .467)) {
            ret = blockValue * .45;
        } else if (mNodeCoins <= (nMoneySupply * .493) && mNodeCoins > (nMoneySupply * .48)) {
            ret = blockValue * .44;
        } else if (mNodeCoins <= (nMoneySupply * .506) && mNodeCoins > (nMoneySupply * .493)) {
            ret = blockValue * .43;
        } else if (mNodeCoins <= (nMoneySupply * .519) && mNodeCoins > (nMoneySupply * .506)) {
            ret = blockValue * .42;
        } else if (mNodeCoins <= (nMoneySupply * .532) && mNodeCoins > (nMoneySupply * .519)) {
            ret = blockValue * .41;
        } else if (mNodeCoins <= (nMoneySupply * .545) && mNodeCoins > (nMoneySupply * .532)) {
            ret = blockValue * .40;
        } else if (mNodeCoins <= (nMoneySupply * .558) && mNodeCoins > (nMoneySupply * .545)) {
            ret = blockValue * .39;
        } else if (mNodeCoins <= (nMoneySupply * .571) && mNodeCoins > (nMoneySupply * .558)) {
            ret = blockValue * .38;
        } else if (mNodeCoins <= (nMoneySupply * .584) && mNodeCoins > (nMoneySupply * .571)) {
            ret = blockValue * .37;
        } else if (mNodeCoins <= (nMoneySupply * .597) && mNodeCoins > (nMoneySupply * .584)) {
            ret = blockValue * .36;
        } else if (mNodeCoins <= (nMoneySupply * .61) && mNodeCoins > (nMoneySupply * .597)) {
            ret = blockValue * .35;
        } else if (mNodeCoins <= (nMoneySupply * .623) && mNodeCoins > (nMoneySupply * .61)) {
            ret = blockValue * .34;
        } else if (mNodeCoins <= (nMoneySupply * .636) && mNodeCoins > (nMoneySupply * .623)) {
            ret = blockValue * .33;
        } else if (mNodeCoins <= (nMoneySupply * .649) && mNodeCoins > (nMoneySupply * .636)) {
            ret = blockValue * .32;
        } else if (mNodeCoins <= (nMoneySupply * .662) && mNodeCoins > (nMoneySupply * .649)) {
            ret = blockValue * .31;
        } else if (mNodeCoins <= (nMoneySupply * .675) && mNodeCoins > (nMoneySupply * .662)) {
            ret = blockValue * .30;
        } else if (mNodeCoins <= (nMoneySupply * .688) && mNodeCoins > (nMoneySupply * .675)) {
            ret = blockValue * .29;
        } else if (mNodeCoins <= (nMoneySupply * .701) && mNodeCoins > (nMoneySupply * .688)) {
            ret = blockValue * .28;
        } else if (mNodeCoins <= (nMoneySupply * .714) && mNodeCoins > (nMoneySupply * .701)) {
            ret = blockValue * .27;
        } else if (mNodeCoins <= (nMoneySupply * .727) && mNodeCoins > (nMoneySupply * .714)) {
            ret = blockValue * .26;
        } else if (mNodeCoins <= (nMoneySupply * .74) && mNodeCoins > (nMoneySupply * .727)) {
            ret = blockValue * .25;
        } else if (mNodeCoins <= (nMoneySupply * .753) && mNodeCoins > (nMoneySupply * .74)) {
            ret = blockValue * .24;
        } else if (mNodeCoins <= (nMoneySupply * .766) && mNodeCoins > (nMoneySupply * .753)) {
            ret = blockValue * .23;
        } else if (mNodeCoins <= (nMoneySupply * .779) && mNodeCoins > (nMoneySupply * .766)) {
            ret = blockValue * .22;
        } else if (mNodeCoins <= (nMoneySupply * .792) && mNodeCoins > (nMoneySupply * .779)) {
            ret = blockValue * .21;
        } else if (mNodeCoins <= (nMoneySupply * .805) && mNodeCoins > (nMoneySupply * .792)) {
            ret = blockValue * .20;
        } else if (mNodeCoins <= (nMoneySupply * .818) && mNodeCoins > (nMoneySupply * .805)) {
            ret = blockValue * .19;
        } else if (mNodeCoins <= (nMoneySupply * .831) && mNodeCoins > (nMoneySupply * .818)) {
            ret = blockValue * .18;
        } else if (mNodeCoins <= (nMoneySupply * .844) && mNodeCoins > (nMoneySupply * .831)) {
            ret = blockValue * .17;
        } else if (mNodeCoins <= (nMoneySupply * .857) && mNodeCoins > (nMoneySupply * .844)) {
            ret = blockValue * .16;
        } else if (mNodeCoins <= (nMoneySupply * .87) && mNodeCoins > (nMoneySupply * .857)) {
            ret = blockValue * .15;
        } else if (mNodeCoins <= (nMoneySupply * .883) && mNodeCoins > (nMoneySupply * .87)) {
            ret = blockValue * .14;
        } else if (mNodeCoins <= (nMoneySupply * .896) && mNodeCoins > (nMoneySupply * .883)) {
            ret = blockValue * .13;
        } else if (mNodeCoins <= (nMoneySupply * .909) && mNodeCoins > (nMoneySupply * .896)) {
            ret = blockValue * .12;
        } else if (mNodeCoins <= (nMoneySupply * .922) && mNodeCoins > (nMoneySupply * .909)) {
            ret = blockValue * .11;
        } else if (mNodeCoins <= (nMoneySupply * .935) && mNodeCoins > (nMoneySupply * .922)) {
            ret = blockValue * .10;
        } else if (mNodeCoins <= (nMoneySupply * .945) && mNodeCoins > (nMoneySupply * .935)) {
            ret = blockValue * .09;
        } else if (mNodeCoins <= (nMoneySupply * .961) && mNodeCoins > (nMoneySupply * .945)) {
            ret = blockValue * .08;
        } else if (mNodeCoins <= (nMoneySupply * .974) && mNodeCoins > (nMoneySupply * .961)) {
            ret = blockValue * .07;
        } else if (mNodeCoins <= (nMoneySupply * .987) && mNodeCoins > (nMoneySupply * .974)) {
            ret = blockValue * .06;
        } else if (mNodeCoins <= (nMoneySupply * .99) && mNodeCoins > (nMoneySupply * .987)) {
            ret = blockValue * .05;
        } else {
            ret = blockValue * .01;
        }
    }
    return ret;
}

CAmount GetMasternodePayment_Legacy(int nHeight, CAmount blockValue)
{
    return blockValue * 0.4;
}


int64_t GetMasternodePayment(int nHeight, int64_t blockValue, int nMasternodeCount, bool isZKOREStake)
{
    int64_t ret = 0;

    if (Params().NetworkID() == CBaseChainParams::TESTNET) {
        if (nHeight < 10)
            return 0;
    }

    // Lico Fork
    // return GetMasternodePayment_Legacy(int nHeight, int64_t blockValue)

    return GetSeeSaw(blockValue, nMasternodeCount, nHeight);
}

bool IsInitialBlockDownload()
{
    const CChainParams& chainParams = Params();
    LOCK(cs_main);
    if (fImporting || fReindex || fVerifyingBlocks || chainActive.Height() < Checkpoints::GetTotalBlocksEstimate())
        return true;
    static bool lockIBDState = false;
    if (lockIBDState)
        return false;
    bool state = (chainActive.Height() < pindexBestHeader->nHeight - 24 * 6 ||
                  pindexBestHeader->GetBlockTime() < GetTime() - chainParams.MaxTipAge()); // ~144 blocks behind -> 2 x fork detection time
    if (!state)
        lockIBDState = true;
    return state;
}

/* FORK
bool IsInitialBlockDownload_Legacy()
{
    const CChainParams& chainParams = Params();
    LOCK(cs_main);
    if (fImporting || fReindex)
        return true;
    if (fCheckpointsEnabled && chainActive.Height() < Checkpoints::GetTotalBlocksEstimate())
        return true;
    static bool lockIBDState = false;
    if (lockIBDState)
        return false;
    bool state = (chainActive.Height() < pindexBestHeader->nHeight - 24 * 6 ||
            pindexBestHeader->GetBlockTime() < GetTime() - chainParams.MaxTipAge());
    if (!state)
        lockIBDState = true;
    return state;
}
*/

bool fLargeWorkForkFound = false;
bool fLargeWorkInvalidChainFound = false;
CBlockIndex *pindexBestForkTip = NULL, *pindexBestForkBase = NULL;

void CheckForkWarningConditions()
{
    AssertLockHeld(cs_main);
    // Before we get past initial download, we cannot reliably alert about forks
    // (we assume we don't get stuck on a fork before the last checkpoint)
    if (IsInitialBlockDownload())
        return;

    // If our best fork is no longer within 72 blocks (+/- 3 hours if no one mines it)
    // of our head, drop it
    if (pindexBestForkTip && chainActive.Height() - pindexBestForkTip->nHeight >= 72)
        pindexBestForkTip = NULL;

    if (pindexBestForkTip || (pindexBestInvalid && pindexBestInvalid->nChainWork > chainActive.Tip()->nChainWork + (GetBlockProof(*chainActive.Tip()) * 6))) {
        if (!fLargeWorkForkFound && pindexBestForkBase) {
            if (pindexBestForkBase->phashBlock) {
                std::string warning = std::string("'Warning: Large-work fork detected, forking after block ") +
                                      pindexBestForkBase->phashBlock->ToString() + std::string("'");
                CAlert::Notify(warning, true);
            }
        }
        if (pindexBestForkTip && pindexBestForkBase) {
            if (pindexBestForkBase->phashBlock) {
                LogPrintf("CheckForkWarningConditions: Warning: Large valid fork found\n  forking the chain at height %d (%s)\n  lasting to height %d (%s).\nChain state database corruption likely.\n",
                    pindexBestForkBase->nHeight, pindexBestForkBase->phashBlock->ToString(),
                    pindexBestForkTip->nHeight, pindexBestForkTip->phashBlock->ToString());
                fLargeWorkForkFound = true;
            }
        } else {
            LogPrintf("CheckForkWarningConditions: Warning: Found invalid chain at least ~6 blocks longer than our best chain.\nChain state database corruption likely.\n");
            fLargeWorkInvalidChainFound = true;
        }
    } else {
        fLargeWorkForkFound = false;
        fLargeWorkInvalidChainFound = false;
    }
}

void CheckForkWarningConditions_Legacy()
{
    AssertLockHeld(cs_main);
    // Before we get past initial download, we cannot reliably alert about forks
    // (we assume we don't get stuck on a fork before the last checkpoint)
    if (IsInitialBlockDownload())
        return;

    // If our best fork is no longer within 72 blocks (+/- 12 hours if no one mines it)
    // of our head, drop it
    if (pindexBestForkTip && chainActive.Height() - pindexBestForkTip->nHeight >= 72)
        pindexBestForkTip = NULL;

    if (pindexBestForkTip || (pindexBestInvalid && pindexBestInvalid->nChainWork > chainActive.Tip()->nChainWork + (GetBlockProof(*chainActive.Tip()) * 6)))
    {
        if (!fLargeWorkForkFound && pindexBestForkBase)
        {
            std::string warning = std::string("'Warning: Large-work fork detected, forking after block ") +
                pindexBestForkBase->phashBlock->ToString() + std::string("'");
            CAlert::Notify(warning, true);
        }
        if (pindexBestForkTip && pindexBestForkBase)
        {
            LogPrintf("%s: Warning: Large valid fork found\n  forking the chain at height %d (%s)\n  lasting to height %d (%s).\nChain state database corruption likely.\n", __func__,
                   pindexBestForkBase->nHeight, pindexBestForkBase->phashBlock->ToString(),
                   pindexBestForkTip->nHeight, pindexBestForkTip->phashBlock->ToString());
            fLargeWorkForkFound = true;
        }
        else
        {
            LogPrintf("%s: Warning: Found invalid chain at least ~6 blocks longer than our best chain.\nChain state database corruption likely.\n", __func__);
            fLargeWorkInvalidChainFound = true;
        }
    }
    else
    {
        fLargeWorkForkFound = false;
        fLargeWorkInvalidChainFound = false;
    }
}


void CheckForkWarningConditionsOnNewFork(CBlockIndex* pindexNewForkTip)
{
    AssertLockHeld(cs_main);
    // If we are on a fork that is sufficiently large, set a warning flag
    CBlockIndex* pfork = pindexNewForkTip;
    CBlockIndex* plonger = chainActive.Tip();
    while (pfork && pfork != plonger) {
        while (plonger && plonger->nHeight > pfork->nHeight)
            plonger = plonger->pprev;
        if (pfork == plonger)
            break;
        pfork = pfork->pprev;
    }

    // We define a condition which we should warn the user about as a fork of at least 7 blocks
    // who's tip is within 72 blocks (+/- 3 hours if no one mines it) of ours
    // or a chain that is entirely longer than ours and invalid (note that this should be detected by both)
    // We use 7 blocks rather arbitrarily as it represents just under 10% of sustained network
    // hash rate operating on the fork.
    // We define it this way because it allows us to only store the highest fork tip (+ base) which meets
    // the 7-block condition and from this always have the most-likely-to-cause-warning fork
    if (pfork && (!pindexBestForkTip || (pindexBestForkTip && pindexNewForkTip->nHeight > pindexBestForkTip->nHeight)) &&
        pindexNewForkTip->nChainWork - pfork->nChainWork > (GetBlockProof(*pfork) * 7) &&
        chainActive.Height() - pindexNewForkTip->nHeight < 72) {
        pindexBestForkTip = pindexNewForkTip;
        pindexBestForkBase = pfork;
    }

    CheckForkWarningConditions();
}

void CheckForkWarningConditionsOnNewFork_Legacy(CBlockIndex* pindexNewForkTip)
{
    AssertLockHeld(cs_main);
    // If we are on a fork that is sufficiently large, set a warning flag
    CBlockIndex* pfork = pindexNewForkTip;
    CBlockIndex* plonger = chainActive.Tip();
    while (pfork && pfork != plonger)
    {
        while (plonger && plonger->nHeight > pfork->nHeight)
            plonger = plonger->pprev;
        if (pfork == plonger)
            break;
        pfork = pfork->pprev;
    }

    // We define a condition where we should warn the user about as a fork of at least 7 blocks
    // with a tip within 72 blocks (+/- 12 hours if no one mines it) of ours
    // We use 7 blocks rather arbitrarily as it represents just under 10% of sustained network
    // hash rate operating on the fork.
    // or a chain that is entirely longer than ours and invalid (note that this should be detected by both)
    // We define it this way because it allows us to only store the highest fork tip (+ base) which meets
    // the 7-block condition and from this always have the most-likely-to-cause-warning fork
    if (pfork && (!pindexBestForkTip || (pindexBestForkTip && pindexNewForkTip->nHeight > pindexBestForkTip->nHeight)) &&
            pindexNewForkTip->nChainWork - pfork->nChainWork > (GetBlockProof(*pfork) * 7) &&
            chainActive.Height() - pindexNewForkTip->nHeight < 72)
    {
        pindexBestForkTip = pindexNewForkTip;
        pindexBestForkBase = pfork;
    }

    CheckForkWarningConditions_Legacy();
}

// Requires cs_main.
void Misbehaving(NodeId pnode, int howmuch)
{
    if (howmuch == 0)
        return;

    CNodeState* state = State(pnode);
    if (state == NULL)
        return;

    state->nMisbehavior += howmuch;
    int banscore = GetArg("-banscore", 100);
    if (state->nMisbehavior >= banscore && state->nMisbehavior - howmuch < banscore) {
        LogPrintf("Misbehaving: %s (%d -> %d) BAN THRESHOLD EXCEEDED\n", state->name, state->nMisbehavior - howmuch, state->nMisbehavior);
        state->fShouldBan = true;
    } else
        LogPrintf("Misbehaving: %s (%d -> %d)\n", state->name, state->nMisbehavior - howmuch, state->nMisbehavior);
}

void static InvalidChainFound(CBlockIndex* pindexNew)
{
    if (!pindexBestInvalid || pindexNew->nChainWork > pindexBestInvalid->nChainWork)
        pindexBestInvalid = pindexNew;

    LogPrintf("InvalidChainFound: invalid block=%s  height=%d  log2_work=%.8g  date=%s\n",
        pindexNew->GetBlockHash().ToString(), pindexNew->nHeight,
        log(pindexNew->nChainWork.getdouble()) / log(2.0), DateTimeStrFormat("%Y-%m-%d %H:%M:%S",
                                                               pindexNew->GetBlockTime()));
    LogPrintf("InvalidChainFound:  current best=%s  height=%d  log2_work=%.8g  date=%s\n",
        chainActive.Tip()->GetBlockHash().ToString(), chainActive.Height(), log(chainActive.Tip()->nChainWork.getdouble()) / log(2.0),
        DateTimeStrFormat("%Y-%m-%d %H:%M:%S", chainActive.Tip()->GetBlockTime()));
    CheckForkWarningConditions();
}

void static InvalidChainFound_Legacy(CBlockIndex* pindexNew)
{
    if (!pindexBestInvalid || pindexNew->nChainWork > pindexBestInvalid->nChainWork)
        pindexBestInvalid = pindexNew;

    LogPrintf("%s: invalid block=%s  height=%d  log2_work=%.8g  date=%s\n", __func__,
      pindexNew->GetBlockHash().ToString(), pindexNew->nHeight,
      log(pindexNew->nChainWork.getdouble())/log(2.0), DateTimeStrFormat("%Y-%m-%d %H:%M:%S",
      pindexNew->GetBlockTime()));
    CBlockIndex *tip = chainActive.Tip();
    assert (tip);
    LogPrintf("%s:  current best=%s  height=%d  log2_work=%.8g  date=%s\n", __func__,
      tip->GetBlockHash().ToString(), chainActive.Height(), log(tip->nChainWork.getdouble())/log(2.0),
      DateTimeStrFormat("%Y-%m-%d %H:%M:%S", tip->GetBlockTime()));
    CheckForkWarningConditions_Legacy();
}

void static InvalidBlockFound(CBlockIndex* pindex, const CValidationState& state)
{
    int nDoS = 0;
    if (state.IsInvalid(nDoS)) {
        std::map<uint256, NodeId>::iterator it = mapBlockSource.find(pindex->GetBlockHash());
        if (it != mapBlockSource.end() && State(it->second)) {
            CBlockReject reject = {state.GetRejectCode(), state.GetRejectReason().substr(0, MAX_REJECT_MESSAGE_LENGTH), pindex->GetBlockHash()};
            State(it->second)->rejects.push_back(reject);
            if (nDoS > 0)
                Misbehaving(it->second, nDoS);
        }
    }
    if (!state.CorruptionPossible()) {
        pindex->nStatus |= BLOCK_FAILED_VALID;
        setDirtyBlockIndex.insert(pindex);
        setBlockIndexCandidates.erase(pindex);
        InvalidChainFound(pindex);
    }
}

void UpdateCoins(const CTransaction& tx, CValidationState& state, CCoinsViewCache& inputs, CTxUndo& txundo, int nHeight)
{
    // mark inputs spent
    if (!tx.IsCoinBase()) {
        txundo.vprevout.reserve(tx.vin.size());
        BOOST_FOREACH (const CTxIn& txin, tx.vin) {
            txundo.vprevout.push_back(CTxInUndo());
            bool ret = inputs.ModifyCoins(txin.prevout.hash)->Spend(txin.prevout, txundo.vprevout.back());
            assert(ret);
        }
    }

    // add outputs
    inputs.ModifyCoins(tx.GetHash())->FromTx(tx, nHeight);
}

void UpdateCoins_Legacy(const CTransaction& tx, CValidationState &state, CCoinsViewCache &inputs, CTxUndo &txundo, int nHeight)
{
    // mark inputs spent
    if (!tx.IsCoinBase()) {
        txundo.vprevout.reserve(tx.vin.size());
        BOOST_FOREACH(const CTxIn &txin, tx.vin) {
            CCoinsModifier coins = inputs.ModifyCoins(txin.prevout.hash);
            unsigned nPos = txin.prevout.n;

            if (nPos >= coins->vout.size() || coins->vout[nPos].IsNull())
                assert(false);
            // mark an outpoint spent, and construct undo information
            txundo.vprevout.push_back(CTxInUndo(coins->vout[nPos]));
            coins->Spend_Legacy(nPos);
            if (coins->vout.size() == 0) {
                CTxInUndo& undo = txundo.vprevout.back();
                undo.nHeight = coins->nHeight;
                undo.fCoinBase = coins->fCoinBase;
                undo.fCoinStake = coins->fCoinStake;
                undo.nVersion = coins->nVersion;
                undo.nTime = coins->nTime;
            }
        }
        // add outputs
        inputs.ModifyNewCoins_Legacy(tx.GetHash())->FromTx(tx, nHeight);
    }
    else {
        // add outputs for coinbase tx
        // In this case call the full ModifyCoins which will do a database
        // lookup to be sure the coins do not already exist otherwise we do not
        // know whether to mark them fresh or not.  We want the duplicate coinbases
        // before BIP30 to still be properly overwritten.
        inputs.ModifyCoins(tx.GetHash())->FromTx(tx, nHeight);
    }
}

void UpdateCoins_Legacy(const CTransaction& tx, CValidationState &state, CCoinsViewCache &inputs, int nHeight)
{
    CTxUndo txundo;
    UpdateCoins_Legacy(tx, state, inputs, txundo, nHeight);
}

bool CScriptCheck::operator()()
{
    const CScript& scriptSig = ptxTo->vin[nIn].scriptSig;
    if (!VerifyScript(scriptSig, scriptPubKey, nFlags, CachingTransactionSignatureChecker(ptxTo, nIn, cacheStore), &error)) {
        return ::error("CScriptCheck(): %s:%d VerifySignature failed: %s", ptxTo->GetHash().ToString(), nIn, ScriptErrorString(error));
    }
    return true;
}

CBitcoinAddress addressExp1("DQZzqnSR6PXxagep1byLiRg9ZurCZ5KieQ");
CBitcoinAddress addressExp2("DTQYdnNqKuEHXyNeeYhPQGGGdqHbXYwjpj");

bool ValidOutPoint(const COutPoint out, int nHeight)
{
    bool isInvalid = nHeight >= Params().Block_Enforce_Invalid() && invalid_out::ContainsOutPoint(out);
    return !isInvalid;
}

CAmount GetInvalidUTXOValue()
{
    CAmount nValue = 0;
    for (auto out : invalid_out::setInvalidOutPoints) {
        bool fSpent = false;
        CCoinsViewCache cache(pcoinsTip);
        const CCoins *coins = cache.AccessCoins(out.hash);
        if(!coins || !coins->IsAvailable(out.n))
            fSpent = true;

        if (!fSpent)
            nValue += coins->vout[out.n].nValue;
    }

    return nValue;
}

int GetSpendHeight(const CCoinsViewCache& inputs)
{
    LOCK(cs_main);
    CBlockIndex* pindexPrev = mapBlockIndex.find(inputs.GetBestBlock())->second;
    return pindexPrev->nHeight + 1;
}


bool CheckInputs(const CTransaction& tx, CValidationState& state, const CCoinsViewCache& inputs, bool fScriptChecks, unsigned int flags, bool cacheStore, std::vector<CScriptCheck>* pvChecks)
{
    if (!tx.IsCoinBase()) {
        if (pvChecks)
            pvChecks->reserve(tx.vin.size());

        // This doesn't trigger the DoS code on purpose; if it did, it would make it easier
        // for an attacker to attempt to split the network.
        if (!inputs.HaveInputs(tx))
            return state.Invalid(error("CheckInputs() : %s inputs unavailable", tx.GetHash().ToString()));

        // While checking, GetBestBlock() refers to the parent block.
        // This is also true for mempool checks.        
        int nSpendHeight = GetSpendHeight(inputs);
        CAmount nValueIn = 0;
        CAmount nFees = 0;
        for (unsigned int i = 0; i < tx.vin.size(); i++) {
            const COutPoint& prevout = tx.vin[i].prevout;
            const CCoins* coins = inputs.AccessCoins(prevout.hash);
            assert(coins);

            // If prev is coinbase, check that it's matured
            if (coins->IsCoinBase() || coins->IsCoinStake()) {
                if (nSpendHeight - coins->nHeight < Params().COINBASE_MATURITY())
                    return state.Invalid(
                        error("CheckInputs() : tried to spend coinbase at depth %d, coinstake=%d", nSpendHeight - coins->nHeight, coins->IsCoinStake()),
                        REJECT_INVALID, "bad-txns-premature-spend-of-coinbase");
            }

            // Check transaction timestamp
            if (coins->nTime > tx.nTime)
                return state.DoS(100, false, REJECT_INVALID, "bad-txns-time-earlier-than-input");

            // Check for negative or overflow input values
            nValueIn += coins->vout[prevout.n].nValue;
            if (!MoneyRange(coins->vout[prevout.n].nValue) || !MoneyRange(nValueIn))
                return state.DoS(100, error("CheckInputs() : txin values out of range"),
                    REJECT_INVALID, "bad-txns-inputvalues-outofrange");
        }

        if (!tx.IsCoinStake()) {
            // ----------- swiftTX transaction scanning -----------
            BOOST_FOREACH (const CTxIn& in, tx.vin) {
                if (mapLockedInputs.count(in.prevout)) {
                    if (mapLockedInputs[in.prevout] != tx.GetHash()) {
                        return state.DoS(0, false, REJECT_INVALID, "CheckInputs() : conflicts with existing transaction lock: tx-lock-conflict");
                    }
                }
            }

            if (nValueIn < tx.GetValueOut())
                return state.DoS(100, error("CheckInputs() : %s value in (%s) < value out (%s)",
                                          tx.GetHash().ToString(), FormatMoney(nValueIn), FormatMoney(tx.GetValueOut())),
                    REJECT_INVALID, "bad-txns-in-belowout");

            // Tally transaction fees
            CAmount nTxFee = nValueIn - tx.GetValueOut();
            if (nTxFee < 0)
                return state.DoS(100, error("CheckInputs() : %s nTxFee < 0", tx.GetHash().ToString()),
                    REJECT_INVALID, "bad-txns-fee-negative");
            nFees += nTxFee;
            if (!MoneyRange(nFees))
                return state.DoS(100, error("CheckInputs() : nFees out of range"),
                    REJECT_INVALID, "bad-txns-fee-outofrange");
        }
        // The first loop above does all the inexpensive checks.
        // Only if ALL inputs pass do we perform expensive ECDSA signature checks.
        // Helps prevent CPU exhaustion attacks.

        // Skip ECDSA signature verification when connecting blocks
        // before the last block chain checkpoint. This is safe because block merkle hashes are
        // still computed and checked, and any change will be caught at the next checkpoint.
        if (fScriptChecks) {
            for (unsigned int i = 0; i < tx.vin.size(); i++) {
                const COutPoint& prevout = tx.vin[i].prevout;
                const CCoins* coins = inputs.AccessCoins(prevout.hash);
                assert(coins);

                // Verify signature
                CScriptCheck check(*coins, tx, i, flags, cacheStore);
                if (pvChecks) {
                    pvChecks->push_back(CScriptCheck());
                    check.swap(pvChecks->back());
                } else if (!check()) {
                    if (flags & STANDARD_NOT_MANDATORY_VERIFY_FLAGS) {
                        // Check whether the failure was caused by a
                        // non-mandatory script verification check, such as
                        // non-standard DER encodings or non-null dummy
                        // arguments; if so, don't trigger DoS protection to
                        // avoid splitting the network between upgraded and
                        // non-upgraded nodes.
                        CScriptCheck check2(*coins, tx, i,
                            flags & ~STANDARD_NOT_MANDATORY_VERIFY_FLAGS, cacheStore);
                        if (check2())
                            return state.Invalid(false, REJECT_NONSTANDARD, strprintf("non-mandatory-script-verify-flag (%s)", ScriptErrorString(check2.GetScriptError())));
                    }
                    // Failures of other flags indicate a transaction that is
                    // invalid in new blocks, e.g. a invalid P2SH. We DoS ban
                    // such nodes as they are not following the protocol. That
                    // said during an upgrade careful thought should be taken
                    // as to the correct behavior - we may want to continue
                    // peering with non-upgraded nodes even after a soft-fork
                    // super-majority vote has passed.
                    return state.DoS(100, false, REJECT_INVALID, strprintf("mandatory-script-verify-flag-failed (%s)", ScriptErrorString(check.GetScriptError())));
                }
            }
        }
    }

    return true;
}

bool DisconnectBlock(CBlock& block, CValidationState& state, CBlockIndex* pindex, CCoinsViewCache& view, bool* pfClean)
{
    if (pindex->GetBlockHash() != view.GetBestBlock())
        LogPrintf("%s : pindex=%s view=%s\n", __func__, pindex->GetBlockHash().GetHex(), view.GetBestBlock().GetHex());
    assert(pindex->GetBlockHash() == view.GetBestBlock());

    if (pfClean)
        *pfClean = false;

    bool fClean = true;

    CBlockUndo blockUndo;
    CDiskBlockPos pos = pindex->GetUndoPos();
    if (pos.IsNull())
        return error("DisconnectBlock() : no undo data available");
    if (!blockUndo.ReadFromDisk(pos, pindex->pprev->GetBlockHash()))
        return error("DisconnectBlock() : failure reading undo data");

    if (blockUndo.vtxundo.size() + 1 != block.vtx.size())
        return error("DisconnectBlock() : block and undo data inconsistent");

    // undo transactions in reverse order
    for (int i = block.vtx.size() - 1; i >= 0; i--) {
        const CTransaction& tx = block.vtx[i];

        uint256 hash = tx.GetHash();

        // Check that all outputs are available and match the outputs in the block itself
        // exactly. Note that transactions with only provably unspendable outputs won't
        // have outputs available even in the block itself, so we handle that case
        // specially with outsEmpty.
        {
            CCoins outsEmpty;
            CCoinsModifier outs = view.ModifyCoins(hash);
            outs->ClearUnspendable();

        CCoins outsBlock(tx, pindex->nHeight);
        // The CCoins serialization does not serialize negative numbers.
        // No network rules currently depend on the version here, so an inconsistency is harmless
        // but it must be corrected before txout nversion ever influences a network rule.
        if (outsBlock.nVersion < 0)
            outs->nVersion = outsBlock.nVersion;
        if (*outs != outsBlock)
            fClean = fClean && error("DisconnectBlock(): added transaction mismatch? database corrupted");

        // remove outputs
        outs->Clear();
        }

        // restore inputs
        if (!tx.IsCoinBase() 
#ifdef ZEROCOIN        
        && !tx.IsZerocoinSpend()
#endif        
        ) { // not coinbases or zerocoinspend because they dont have traditional inputs
            const CTxUndo& txundo = blockUndo.vtxundo[i - 1];
            if (txundo.vprevout.size() != tx.vin.size())
                return error("DisconnectBlock() : transaction and undo data inconsistent - txundo.vprevout.siz=%d tx.vin.siz=%d", txundo.vprevout.size(), tx.vin.size());
            for (unsigned int j = tx.vin.size(); j-- > 0;) {
                const COutPoint& out = tx.vin[j].prevout;
                const CTxInUndo& undo = txundo.vprevout[j];
                CCoinsModifier coins = view.ModifyCoins(out.hash);
                if (undo.nHeight != 0) {
                    // undo data contains height: this is the last output of the prevout tx being spent
                    if (!coins->IsPruned())
                        fClean = fClean && error("DisconnectBlock() : undo data overwriting existing transaction");
                    coins->Clear();
                    coins->fCoinBase = undo.fCoinBase;
                    coins->nHeight = undo.nHeight;
                    coins->nVersion = undo.nVersion;
                } else {
                    if (coins->IsPruned())
                        fClean = fClean && error("DisconnectBlock() : undo data adding output to missing transaction");
                }
                if (coins->IsAvailable(out.n))
                    fClean = fClean && error("DisconnectBlock() : undo data overwriting existing output");
                if (coins->vout.size() < out.n + 1)
                    coins->vout.resize(out.n + 1);
                coins->vout[out.n] = undo.txout;
            }
        }
    }

    // move best block pointer to prevout block
    view.SetBestBlock(pindex->pprev->GetBlockHash());

    if (pfClean) {
        *pfClean = fClean;
        return true;
    } else {
        return fClean;
    }
}

/**
 * Apply the undo operation of a CTxInUndo to the given chain state.
 * @param undo The undo object.
 * @param view The coins view to which to apply the changes.
 * @param out The out point that corresponds to the tx input.
 * @return True on success.
 */
static bool ApplyTxInUndo_Legacy(const CTxInUndo& undo, CCoinsViewCache& view, const COutPoint& out)
{
    bool fClean = true;

    CCoinsModifier coins = view.ModifyNewCoins_Legacy(out.hash);
    if (undo.nHeight != 0) {
        // undo data contains height: this is the last output of the prevout tx being spent
        if (!coins->IsPruned())
            fClean = fClean && error("%s: undo data overwriting existing transaction", __func__);
        coins->Clear();
        coins->fCoinBase = undo.fCoinBase;
        coins->fCoinStake = undo.fCoinStake;
        coins->nHeight = undo.nHeight;
        coins->nVersion = undo.nVersion;
        coins->nTime = undo.nTime;
    } else {
        if (coins->IsPruned())
            fClean = fClean && error("%s: undo data adding output to missing transaction", __func__);
    }
    if (coins->IsAvailable(out.n))
        fClean = fClean && error("%s: undo data overwriting existing output", __func__);
    if (coins->vout.size() < out.n+1)
        coins->vout.resize(out.n+1);
    coins->vout[out.n] = undo.txout;

    return fClean;
}

bool UndoReadFromDisk_Legacy(CBlockUndo& blockundo, const CDiskBlockPos& pos, const uint256& hashBlock)
{
    // Open history file to read
    CAutoFile filein(OpenUndoFile(pos, true), SER_DISK, CLIENT_VERSION);
    if (filein.IsNull())
        return error("%s: OpenBlockFile failed", __func__);

    // Read block
    uint256 hashChecksum;
    try {
        filein >> blockundo;
        filein >> hashChecksum;
    }
    catch (const std::exception& e) {
        return error("%s: Deserialize or I/O error - %s", __func__, e.what());
    }

    // Verify checksum
    CHashWriter hasher(SER_GETHASH, PROTOCOL_VERSION);
    hasher << hashBlock;
    hasher << blockundo;
    if (hashChecksum != hasher.GetHash())
        return error("%s: Checksum mismatch", __func__);

    return true;
}


bool DisconnectBlock_Legacy(const CBlock& block, CValidationState& state, const CBlockIndex* pindex, CCoinsViewCache& view, bool* pfClean)
{
    assert(pindex->GetBlockHash() == view.GetBestBlock());

    if (pfClean)
        *pfClean = false;

    bool fClean = true;

    CBlockUndo blockUndo;
    CDiskBlockPos pos = pindex->GetUndoPos();
    if (pos.IsNull())
        return error("DisconnectBlock(): no undo data available");
    if (!UndoReadFromDisk_Legacy(blockUndo, pos, pindex->pprev->GetBlockHash()))
        return error("DisconnectBlock(): failure reading undo data");

    if (blockUndo.vtxundo.size() + 1 != block.vtx.size())
        return error("DisconnectBlock(): block and undo data inconsistent");

    // undo transactions in reverse order
    for (int i = block.vtx.size() - 1; i >= 0; i--) {
        const CTransaction &tx = block.vtx[i];
        uint256 hash = tx.GetHash();

        // Check that all outputs are available and match the outputs in the block itself
        // exactly.
        {
        CCoinsModifier outs = view.ModifyNewCoins_Legacy(hash);
        outs->ClearUnspendable();

        CCoins outsBlock(tx, pindex->nHeight);
        // The CCoins serialization does not serialize negative numbers.
        // No network rules currently depend on the version here, so an inconsistency is harmless
        // but it must be corrected before txout nversion ever influences a network rule.
        if (outsBlock.nVersion < 0)
            outs->nVersion = outsBlock.nVersion;
        if (*outs != outsBlock)
            fClean = fClean && error("DisconnectBlock(): added transaction mismatch? database corrupted");

        // remove outputs
        outs->Clear();
        }

        // restore inputs
        if (i > 0) { // not coinbases
            const CTxUndo &txundo = blockUndo.vtxundo[i-1];
            if (txundo.vprevout.size() != tx.vin.size())
                return error("DisconnectBlock(): transaction and undo data inconsistent");
            for (unsigned int j = tx.vin.size(); j-- > 0;) {
                const COutPoint &out = tx.vin[j].prevout;
                const CTxInUndo &undo = txundo.vprevout[j];
                if (!ApplyTxInUndo_Legacy(undo, view, out))
                    fClean = false;
            }
        }
    }

    // move best block pointer to prevout block
    view.SetBestBlock(pindex->pprev->GetBlockHash());

    if (pfClean) {
        *pfClean = fClean;
        return true;
    }

    return fClean;
}

void static FlushBlockFile(bool fFinalize = false)
{
    LOCK(cs_LastBlockFile);

    CDiskBlockPos posOld(nLastBlockFile, 0);

    FILE* fileOld = OpenBlockFile(posOld);
    if (fileOld) {
        if (fFinalize)
            TruncateFile(fileOld, vinfoBlockFile[nLastBlockFile].nSize);
        FileCommit(fileOld);
        fclose(fileOld);
    }

    fileOld = OpenUndoFile(posOld);
    if (fileOld) {
        if (fFinalize)
            TruncateFile(fileOld, vinfoBlockFile[nLastBlockFile].nUndoSize);
        FileCommit(fileOld);
        fclose(fileOld);
    }
}

bool FindUndoPos(CValidationState& state, int nFile, CDiskBlockPos& pos, unsigned int nAddSize);
bool FindUndoPos_Legacy(CValidationState& state, int nFile, CDiskBlockPos& pos, unsigned int nAddSize);

static CCheckQueue<CScriptCheck> scriptcheckqueue(128);

void ThreadScriptCheck()
{
    RenameThread("kore-scriptch");
    scriptcheckqueue.Thread();
}

bool RecalculateKORESupply(int nHeightStart)
{
    if (nHeightStart > chainActive.Height())
        return false;

    CBlockIndex* pindex = chainActive[nHeightStart];
    CAmount nSupplyPrev = pindex->pprev->nMoneySupply;

    while (true) {
        if (pindex->nHeight % 1000 == 0)
            LogPrintf("%s : block %d...\n", __func__, pindex->nHeight);

        CBlock block;
        assert(ReadBlockFromDisk(block, pindex));

        CAmount nValueIn = 0;
        CAmount nValueOut = 0;
        for (const CTransaction tx : block.vtx) {
            for (unsigned int i = 0; i < tx.vin.size(); i++) {
                if (tx.IsCoinBase())
                    break;

#ifdef ZEROCOIN
                if (tx.vin[i].scriptSig.IsZerocoinSpend()) {
                    nValueIn += tx.vin[i].nSequence * COIN;
                    continue;
                }
#endif                

                COutPoint prevout = tx.vin[i].prevout;
                CTransaction txPrev;
                uint256 hashBlock;
                assert(GetTransaction(prevout.hash, txPrev, hashBlock, true));
                nValueIn += txPrev.vout[prevout.n].nValue;
            }

            for (unsigned int i = 0; i < tx.vout.size(); i++) {
                if (i == 0 && tx.IsCoinStake())
                    continue;

                nValueOut += tx.vout[i].nValue;
            }
        }

        // Rewrite money supply
        pindex->nMoneySupply = nSupplyPrev + nValueOut - nValueIn;
        nSupplyPrev = pindex->nMoneySupply;

        assert(pblocktree->WriteBlockIndex(CDiskBlockIndex(pindex)));

        if (pindex->nHeight < chainActive.Height())
            pindex = chainActive.Next(pindex);
        else
            break;
    }
    return true;
}

bool ReindexAccumulators(list<uint256>& listMissingCheckpoints, string& strError)
{    
    return true;
}

int32_t ComputeBlockVersion_Legacy(const CBlockIndex* pindexPrev)
{
    LOCK(cs_main);
    int32_t nVersion = VERSIONBITS_TOP_BITS;

    for (int i = 0; i < (int)CChainParams::MAX_VERSION_BITS_DEPLOYMENTS; i++) {
        ThresholdState state = VersionBitsState(pindexPrev, (CChainParams::DeploymentPos)i, versionbitscache);
        if (state == THRESHOLD_LOCKED_IN || state == THRESHOLD_STARTED) {
            nVersion |= VersionBitsMask((CChainParams::DeploymentPos)i);
        }
    }

    return nVersion;
}

// This is a Legacy Class
/**
 * Threshold condition checker that triggers when unknown versionbits are seen on the network.
 */
class WarningBitsConditionChecker : public AbstractThresholdConditionChecker
{
private:
    int bit;

public:
    WarningBitsConditionChecker(int bitIn) : bit(bitIn) {}

    int64_t BeginTime() const { return 0; }
    int64_t EndTime() const { return std::numeric_limits<int64_t>::max(); }
    int Period() const { return Params().MinerConfirmationWindow(); }
    int Threshold() const { return Params().RuleChangeActivationThreshold(); }

    bool Condition(const CBlockIndex* pindex) const
    {
        return ((pindex->nVersion & VERSIONBITS_TOP_MASK) == VERSIONBITS_TOP_BITS) &&
               ((pindex->nVersion >> bit) & 1) != 0 &&
               ((ComputeBlockVersion_Legacy(pindex->pprev) >> bit) & 1) == 0;
    }
};

static ThresholdConditionCache warningcache[VERSIONBITS_NUM_BITS]; // Legacy
static int64_t nTimeCheck = 0; // Legacy
static int64_t nTimeForks = 0; // Legacy
static int64_t nTimeVerify = 0;
static int64_t nTimeConnect = 0;
static int64_t nTimeIndex = 0;
static int64_t nTimeCallbacks = 0;
static int64_t nTimeTotal = 0;

bool ConnectBlock(const CBlock& block, CValidationState& state, CBlockIndex* pindex, CCoinsViewCache& view, bool fJustCheck, bool fAlreadyChecked)
{
    AssertLockHeld(cs_main);
    // Check it again in case a previous version let a bad block in
    if (!fAlreadyChecked && !CheckBlock(block, GetnHeight(pindex), state, !fJustCheck, !fJustCheck))
        return false;

    // verify that the view's current state corresponds to the previous block
    uint256 hashPrevBlock = pindex->pprev == NULL ? uint256(0) : pindex->pprev->GetBlockHash();
    if (hashPrevBlock != view.GetBestBlock())
        LogPrintf("%s: hashPrev=%s view=%s\n", __func__, hashPrevBlock.ToString().c_str(), view.GetBestBlock().ToString().c_str());
    assert(hashPrevBlock == view.GetBestBlock());

    // Special case for the genesis block, skipping connection of its transactions
    // (its coinbase is unspendable)
    if (block.GetHash() == Params().HashGenesisBlock()) {
        view.SetBestBlock(pindex->GetBlockHash());
        return true;
    }
          
    if (pindex->nHeight > Params().LAST_POW_BLOCK() && block.IsProofOfWork())
        return state.DoS(100, error("ConnectBlock() : PoW period ended"),
            REJECT_INVALID, "PoW-ended");            

    bool fScriptChecks = pindex->nHeight >= Checkpoints::GetTotalBlocksEstimate();

    // Do not allow blocks that contain transactions which 'overwrite' older transactions,
    // unless those are already completely spent.
    // If such overwrites are allowed, coinbases and transactions depending upon those
    // can be duplicated to remove the ability to spend the first instance -- even after
    // being sent to another address.
    // See BIP30 and http://r6.ca/blog/20120206T005236Z.html for more information.
    // This logic is not necessary for memory pool transactions, as AcceptToMemoryPool
    // already refuses previously-known transaction ids entirely.
    // This rule was originally applied all blocks whose timestamp was after March 15, 2012, 0:00 UTC.
    // Now that the whole chain is irreversibly beyond that time it is applied to all blocks except the
    // two in the chain that violate it. This prevents exploiting the issue against nodes in their
    // initial block download.
    bool fEnforceBIP30 = (!pindex->phashBlock) || // Enforce on CreateNewBlock invocations which don't have a hash.
                         !((pindex->nHeight == 91842 && pindex->GetBlockHash() == uint256("0x00000000000a4d0a398161ffc163c503763b1f4360639393e0e4c8e300e0caec")) ||
                             (pindex->nHeight == 91880 && pindex->GetBlockHash() == uint256("0x00000000000743f190a18c5577a3c2d2a1f610ae9601ac046a38084ccb7cd721")));
    if (fEnforceBIP30) {
        BOOST_FOREACH (const CTransaction& tx, block.vtx) {
            const CCoins* coins = view.AccessCoins(tx.GetHash());
            if (coins && !coins->IsPruned())
                return state.DoS(100, error("ConnectBlock() : tried to overwrite transaction"),
                    REJECT_INVALID, "bad-txns-BIP30");
        }
    }

    CCheckQueueControl<CScriptCheck> control(fScriptChecks && nScriptCheckThreads ? &scriptcheckqueue : NULL);

    int64_t nTimeStart = GetTimeMicros();
    CAmount nFees = 0;
    int nInputs = 0;
    unsigned int nSigOps = 0;
    CDiskTxPos pos(pindex->GetBlockPos(), GetSizeOfCompactSize(block.vtx.size()));
    std::vector<std::pair<uint256, CDiskTxPos> > vPos;  
    vPos.reserve(block.vtx.size());
    CBlockUndo blockundo;
    blockundo.vtxundo.reserve(block.vtx.size() - 1);
    CAmount nValueOut = 0;
    CAmount nValueIn = 0;
    unsigned int nMaxBlockSigOps = MAX_BLOCK_SIGOPS_CURRENT;
    vector<uint256> vSpendsInBlock;
    uint256 hashBlock = block.GetHash();
    for (unsigned int i = 0; i < block.vtx.size(); i++) {
        const CTransaction& tx = block.vtx[i];

        nInputs += tx.vin.size();
        nSigOps += GetLegacySigOpCount(tx);
        if (nSigOps > nMaxBlockSigOps)
            return state.DoS(100, error("ConnectBlock() : too many sigops"), REJECT_INVALID, "bad-blk-sigops");
       
        if (!tx.IsCoinBase()) {
            if (!view.HaveInputs(tx))
                return state.DoS(100, error("ConnectBlock() : inputs missing/spent"),
                    REJECT_INVALID, "bad-txns-inputs-missingorspent");

            // Check that the inputs are not marked as invalid/fraudulent
            for (CTxIn in : tx.vin) {
                if (!ValidOutPoint(in.prevout, pindex->nHeight)) {
                    return state.DoS(100, error("%s : tried to spend invalid input %s in tx %s", __func__, in.prevout.ToString(),
                                  tx.GetHash().GetHex()), REJECT_INVALID, "bad-txns-invalid-inputs");
                }
            }

            // Add in sigops done by pay-to-script-hash inputs;
            // this is to prevent a "rogue miner" from creating
            // an incredibly-expensive-to-validate block.
            nSigOps += GetP2SHSigOpCount(tx, view);
            if (nSigOps > nMaxBlockSigOps)
                return state.DoS(100, error("ConnectBlock() : too many sigops"), REJECT_INVALID, "bad-blk-sigops");

            if (!tx.IsCoinStake())
                nFees += view.GetValueIn(tx) - tx.GetValueOut();
            nValueIn += view.GetValueIn(tx);

            std::vector<CScriptCheck> vChecks;
            unsigned int flags = SCRIPT_VERIFY_P2SH | SCRIPT_VERIFY_DERSIG;
            if (!CheckInputs(tx, state, view, fScriptChecks, flags, false, nScriptCheckThreads ? &vChecks : NULL))
                return false;
            control.Add(vChecks);
        }
        nValueOut += tx.GetValueOut();

        CTxUndo undoDummy;
        if (i > 0) {
            blockundo.vtxundo.push_back(CTxUndo());
        }
        UpdateCoins(tx, state, view, i == 0 ? undoDummy : blockundo.vtxundo.back(), pindex->nHeight);

        vPos.push_back(std::make_pair(tx.GetHash(), pos));
        pos.nTxOffset += ::GetSerializeSize(tx, SER_DISK, CLIENT_VERSION);
    }
  
    // track money supply and mint amount info
    CAmount nMoneySupplyPrev = pindex->pprev ? pindex->pprev->nMoneySupply : 0;
    pindex->nMoneySupply = nMoneySupplyPrev + nValueOut - nValueIn;
    pindex->nMint = pindex->nMoneySupply - nMoneySupplyPrev + nFees;

//    LogPrintf("XX69----------> ConnectBlock(): nValueOut: %s, nValueIn: %s, nFees: %s, nMint: %s zkoreSpent: %s\n",
//              FormatMoney(nValueOut), FormatMoney(nValueIn),
//              FormatMoney(nFees), FormatMoney(pindex->nMint), FormatMoney(nAmountZerocoinSpent));

    int64_t nTime1 = GetTimeMicros();
    nTimeConnect += nTime1 - nTimeStart;
    LogPrint("bench", "      - Connect %u transactions: %.2fms (%.3fms/tx, %.3fms/txin) [%.2fs]\n", (unsigned)block.vtx.size(), 0.001 * (nTime1 - nTimeStart), 0.001 * (nTime1 - nTimeStart) / block.vtx.size(), nInputs <= 1 ? 0 : 0.001 * (nTime1 - nTimeStart) / (nInputs - 1), nTimeConnect * 0.000001);

    //PoW phase redistributed fees to miner. PoS stage destroys fees.
    CAmount nExpectedMint = GetBlockValue(pindex->pprev->nHeight);
    if (block.IsProofOfWork())
        nExpectedMint += nFees;

    //Check that the block does not overmint
    if (!IsBlockValueValid(block, nExpectedMint, pindex->nMint)) {
        return state.DoS(100, error("ConnectBlock() : reward pays too much (actual=%s vs limit=%s)",
                                    FormatMoney(pindex->nMint), FormatMoney(nExpectedMint)),
                         REJECT_INVALID, "bad-cb-amount");
    }

    if (!control.Wait())
        return state.DoS(100, false);
    int64_t nTime2 = GetTimeMicros();
    nTimeVerify += nTime2 - nTimeStart;
    LogPrint("bench", "    - Verify %u txins: %.2fms (%.3fms/txin) [%.2fs]\n", nInputs - 1, 0.001 * (nTime2 - nTimeStart), nInputs <= 1 ? 0 : 0.001 * (nTime2 - nTimeStart) / (nInputs - 1), nTimeVerify * 0.000001);

    //IMPORTANT NOTE: Nothing before this point should actually store to disk (or even memory)
    if (fJustCheck)
        return true;

    // Write undo information to disk
    if (pindex->GetUndoPos().IsNull() || !pindex->IsValid(BLOCK_VALID_SCRIPTS)) {
        if (pindex->GetUndoPos().IsNull()) {
            CDiskBlockPos pos;
            if (!FindUndoPos(state, pindex->nFile, pos, ::GetSerializeSize(blockundo, SER_DISK, CLIENT_VERSION) + 40))
                return error("ConnectBlock() : FindUndoPos failed");
            if (!blockundo.WriteToDisk(pos, pindex->pprev->GetBlockHash()))
                return state.Abort("Failed to write undo data");

            // update nUndoPos in block index
            pindex->nUndoPos = pos.nPos;
            pindex->nStatus |= BLOCK_HAVE_UNDO;
        }

        pindex->RaiseValidity(BLOCK_VALID_SCRIPTS);
        setDirtyBlockIndex.insert(pindex);
    }
  
    if (fTxIndex)
        if (!pblocktree->WriteTxIndex(vPos))
            return state.Abort("Failed to write transaction index");

    // add this block to the view's block chain
    view.SetBestBlock(pindex->GetBlockHash());

    int64_t nTime3 = GetTimeMicros();
    nTimeIndex += nTime3 - nTime2;
    LogPrint("bench", "    - Index writing: %.2fms [%.2fs]\n", 0.001 * (nTime3 - nTime2), nTimeIndex * 0.000001);

    // Watch for changes to the previous coinbase transaction.
    static uint256 hashPrevBestCoinBase;
    GetMainSignals().UpdatedTransaction(hashPrevBestCoinBase);
    hashPrevBestCoinBase = block.vtx[0].GetHash();

    int64_t nTime4 = GetTimeMicros();
    nTimeCallbacks += nTime4 - nTime3;
    LogPrint("bench", "    - Callbacks: %.2fms [%.2fs]\n", 0.001 * (nTime4 - nTime3), nTimeCallbacks * 0.000001);

    return true;
}

// Index either: a) every data push >=8 bytes,  b) if no such pushes, the entire script
void static BuildAddrIndex_Legacy(const CScript &script, const CExtDiskTxPos &pos, std::vector<std::pair<uint160, CExtDiskTxPos> > &out)
{
    CScript::const_iterator pc = script.begin();
    CScript::const_iterator pend = script.end();
    std::vector<unsigned char> data;
    opcodetype opcode;
    bool fHaveData = false;
    while (pc < pend) {
        script.GetOp(pc, opcode, data);
        if (0 <= opcode && opcode <= OP_PUSHDATA4 && data.size() >= 8) { // data element
            uint160 addrid;
            if (data.size() <= 20) {
                memcpy(&addrid, &data[0], data.size());
            } else {
                addrid = Hash160(data);
            }
            out.push_back(std::make_pair(addrid, pos));
            fHaveData = true;
        }
    }
    if (!fHaveData) {
        uint160 addrid = Hash160(script);
        out.push_back(std::make_pair(addrid, pos));
    }
}


bool UndoWriteToDisk_Legacy(const CBlockUndo& blockundo, CDiskBlockPos& pos, const uint256& hashBlock, const CMessageHeader::MessageStartChars& messageStart)
{
    // Open history file to append
    CAutoFile fileout(OpenUndoFile(pos), SER_DISK, CLIENT_VERSION);
    if (fileout.IsNull())
        return error("%s: OpenUndoFile failed", __func__);

    // Write index header
    unsigned int nSize = fileout.GetSerializeSize(blockundo);
    fileout << FLATDATA(messageStart) << nSize;

    // Write undo data
    long fileOutPos = ftell(fileout.Get());
    if (fileOutPos < 0)
        return error("%s: ftell failed", __func__);
    pos.nPos = (unsigned int)fileOutPos;
    fileout << blockundo;

    // calculate & write checksum
    CHashWriter hasher(SER_GETHASH, PROTOCOL_VERSION);
    hasher << hashBlock;
    hasher << blockundo;
    fileout << hasher.GetHash();

    return true;
}

bool ConnectBlock_Legacy(const CBlock& block, CValidationState& state, CBlockIndex* pindex, CCoinsViewCache& view, bool fJustCheck)
{
    const CChainParams& chainparams = Params();
    AssertLockHeld(cs_main);

    int64_t nTimeStart = GetTimeMicros();

    CTxUndo undoDummy;
    CBlockUndo blockundo;

    // Check it again in case a previous version let a bad block in
    if (!CheckBlock_Legacy(block, GetnHeight(pindex), state, !fJustCheck, !fJustCheck))
        return false;

    // verify that the view's current state corresponds to the previous block
    uint256 hashPrevBlock = pindex->pprev == NULL ? uint256() : pindex->pprev->GetBlockHash();
    assert(hashPrevBlock == view.GetBestBlock());

    // Special case for the genesis block, skipping connection of its transactions
    // (its coinbase is unspendable)
    if (block.GetHash() == Params().HashGenesisBlock()) {
        if (!fJustCheck)
            view.SetBestBlock(pindex->GetBlockHash());
        return true;
    }

    // Check proof-of-stake
    if (block.IsProofOfStake()) {
        const COutPoint &prevout = block.vtx[1].vin[0].prevout;
        const CCoins *coins = view.AccessCoins(prevout.hash);
        if (!coins)
            return state.DoS(100, error("%s: kernel input unavailable", __func__), REJECT_INVALID, "bad-cs-kernel");

        // Check proof-of-stake min confirmations
        if (pindex->nHeight - coins->nHeight < STAKE_MIN_CONFIRMATIONS)
            return state.DoS(100, error("%s: tried to stake at depth %d", __func__, pindex->nHeight - coins->nHeight), REJECT_INVALID, "bad-cs-premature");

    if (coins->nTime + Params().StakeMinAge() > block.vtx[1].nTime) // Min age requirement
        return error("CheckProofOfStake() : min age violation - nTimeBlockFrom=%d nStakeMinAge=%d nTimeTx=%d \n", coins->nTime, Params().StakeMinAge(), block.vtx[1].nTime);
        if (!CheckStakeKernelHash(pindex->pprev, block.nBits, coins, prevout, block.vtx[1].nTime))
            return state.DoS(100, error("%s: proof-of-stake hash doesn't match nBits", __func__), REJECT_INVALID, "bad-cs-proofhash");
    }


    bool fScriptChecks = true;
    if (Checkpoints::fEnabled) {
        CBlockIndex *pindexLastCheckpoint = Checkpoints::GetLastCheckpoint();
        if (pindexLastCheckpoint && pindexLastCheckpoint->GetAncestor(pindex->nHeight) == pindex) {
            // This block is an ancestor of a checkpoint: disable script checks
            fScriptChecks = false;
        }
    }

    int64_t nTime1 = GetTimeMicros(); 
    nTimeCheck += nTime1 - nTimeStart;
    LogPrint("bench", "    - Sanity checks: %.2fms [%.2fs]\n", 0.001 * (nTime1 - nTimeStart), nTimeCheck * 0.000001);

    BOOST_FOREACH(const CTransaction& tx, block.vtx) {
        const CCoins* coins = view.AccessCoins(tx.GetHash());
        if (coins && !coins->IsPruned())
            return state.DoS(100, error("ConnectBlock(): tried to overwrite transaction"),  REJECT_INVALID, "bad-txns-BIP30");
    }

    bool fStrictPayToScriptHash = true;
    unsigned int flags = SCRIPT_VERIFY_P2SH | SCRIPT_VERIFY_DERSIG | SCRIPT_VERIFY_LOW_S | SCRIPT_VERIFY_CHECKLOCKTIMEVERIFY | SCRIPT_VERIFY_NULLDUMMY | SCRIPT_VERIFY_CHECKSEQUENCEVERIFY;
    int nLockTimeFlags = LOCKTIME_VERIFY_SEQUENCE;

    int64_t nTime2 = GetTimeMicros(); 
    nTimeForks += nTime2 - nTime1;
    LogPrint("bench", "    - Fork checks: %.2fms [%.2fs]\n", 0.001 * (nTime2 - nTime1), nTimeForks * 0.000001);

    CCheckQueueControl<CScriptCheck> control(fScriptChecks && nScriptCheckThreads ? &scriptcheckqueue : NULL);

    std::vector<int> prevheights;
    CAmount nFees = 0;
    CAmount nActualStakeReward = 0;
    int nInputs = 0;
    unsigned int nSigOps = 0;
    CExtDiskTxPos pos(CDiskTxPos(pindex->GetBlockPos(), GetSizeOfCompactSize(block.vtx.size())), pindex->nHeight);
    std::vector<std::pair<uint256, CDiskTxPos> > vPosTxid;
    std::vector<std::pair<uint160, CExtDiskTxPos> > vPosAddrid;
    if (fTxIndex)
        vPosTxid.reserve(block.vtx.size());
    if (fAddrIndex)
        vPosAddrid.reserve(4*block.vtx.size());
    blockundo.vtxundo.reserve(block.vtx.size() - 1);
    
    for (unsigned int i = 0; i < block.vtx.size(); i++)
    {
        const CTransaction &tx = block.vtx[i];

        nInputs += tx.vin.size();
        nSigOps += GetLegacySigOpCount(tx);
        if (nSigOps > MAX_BLOCK_SIGOPS_LEGACY)
            return state.DoS(100, error("ConnectBlock(): too many sigops"), REJECT_INVALID, "bad-blk-sigops");

        if (!tx.IsCoinBase())
        {
            if (!view.HaveInputs(tx))
                return state.DoS(100, error("ConnectBlock(): inputs missing/spent"), REJECT_INVALID, "bad-txns-inputs-missingorspent");

            // Check that transaction is BIP68 final
            // BIP68 lock checks (as opposed to nLockTime checks) must
            // be in ConnectBlock because they require the UTXO set
            prevheights.resize(tx.vin.size());
            for (size_t j = 0; j < tx.vin.size(); j++) {
                prevheights[j] = view.AccessCoins(tx.vin[j].prevout.hash)->nHeight;
            }

            if (!SequenceLocks_Legacy(tx, nLockTimeFlags, &prevheights, *pindex)) {
                return state.DoS(100, error("%s: contains a non-BIP68-final transaction", __func__),  REJECT_INVALID, "bad-txns-nonfinal");
            }

            if (fStrictPayToScriptHash)
            {
                // Add in sigops done by pay-to-script-hash inputs;
                // this is to prevent a "rogue miner" from creating
                // an incredibly-expensive-to-validate block.
                nSigOps += GetP2SHSigOpCount(tx, view);
                if (nSigOps > MAX_BLOCK_SIGOPS_LEGACY)
                    return state.DoS(100, error("ConnectBlock(): too many sigops"), REJECT_INVALID, "bad-blk-sigops");
            }

            if (tx.IsCoinStake())
                nActualStakeReward = tx.GetValueOut()-view.GetValueIn(tx);
            else{
                nFees += view.GetValueIn(tx)-tx.GetValueOut();
            }

            std::vector<CScriptCheck> vChecks;
            bool fCacheResults = fJustCheck; // Don't cache results if we're actually connecting blocks (still consult the cache, though) 
            if (!CheckInputs(tx, state, view, fScriptChecks, flags, fCacheResults, nScriptCheckThreads ? &vChecks : NULL))
                return error("ConnectBlock(): CheckInputs on %s failed with %s", tx.GetHash().ToString(), FormatStateMessage_Legacy(state));
            control.Add(vChecks);
        }

        if (fTxIndex)
            vPosTxid.push_back(std::make_pair(tx.GetHash(), pos));
        if (fAddrIndex) {
            if (!tx.IsCoinBase()) {
                BOOST_FOREACH(const CTxIn &txin, tx.vin) {
                    CCoins coins;
                    view.GetCoins(txin.prevout.hash, coins);
                    BuildAddrIndex_Legacy(coins.vout[txin.prevout.n].scriptPubKey, pos, vPosAddrid);
                }
            }
            BOOST_FOREACH(const CTxOut &txout, tx.vout)
            BuildAddrIndex_Legacy(txout.scriptPubKey, pos, vPosAddrid);
        }

        if (i > 0) {
            blockundo.vtxundo.push_back(CTxUndo());
        }
        UpdateCoins_Legacy(tx, state, view, i == 0 ? undoDummy : blockundo.vtxundo.back(), pindex->nHeight);

        //vPos.push_back(std::make_pair(tx.GetHash(), pos));
        pos.nTxOffset += ::GetSerializeSize(tx, SER_DISK, CLIENT_VERSION);
    }
    
    int64_t nTime3 = GetTimeMicros(); nTimeConnect += nTime3 - nTime2;
    LogPrint("bench", "      - Connect %u transactions: %.2fms (%.3fms/tx, %.3fms/txin) [%.2fs]\n", (unsigned)block.vtx.size(), 0.001 * (nTime3 - nTime2), 0.001 * (nTime3 - nTime2) / block.vtx.size(), nInputs <= 1 ? 0 : 0.001 * (nTime3 - nTime2) / (nInputs-1), nTimeConnect * 0.000001);

    CAmount blockReward = nFees + GetBlockValue(pindex->nHeight);
    
    if (block.vtx[0].GetValueOut() > blockReward && pindex->nHeight > 1)
        return state.DoS(100, error("ConnectBlock(): coinbase pays too much (actual=%d vs limit=%d)", block.vtx[0].GetValueOut(), blockReward), REJECT_INVALID, "bad-cb-amount");

    if (block.IsProofOfStake()) {


        CAmount nValueIns = 0;
        CTransaction tx2;
        uint256 hash;
        BOOST_FOREACH(const CTxIn &txin, block.vtx[1].vin)
        {
        if (GetTransaction(txin.prevout.hash, tx2, hash, true))
            if (tx2.vout.size() > txin.prevout.n)
            nValueIns += tx2.vout[txin.prevout.n].nValue;
        }

        CAmount blockReward = nFees + GetProofOfStakeSubsidy_Legacy(pindex->nHeight, nValueIns);

        if (nActualStakeReward > blockReward)
            return state.DoS(100, error("ConnectBlock(): coinstake pays too much (actual=%d vs limit=%d)", nActualStakeReward, blockReward), REJECT_INVALID, "bad-cs-amount");
    }


    CAmount reward = block.IsProofOfStake() ? nActualStakeReward : block.vtx[0].GetValueOut();

    if(block.IsProofOfStake()) pindex->SetProofOfStake();

    pindex->nMoneySupply = (pindex->pprev ? pindex->pprev->nMoneySupply : 0) + reward;


    if (!fJustCheck)
        pindex->nStakeModifierOld = ComputeStakeModifier_Legacy(pindex->pprev, block.IsProofOfStake() ? block.vtx[1].vin[0].prevout.hash : pindex->GetBlockHash());

    if (fJustCheck)
        return true;

    if (!control.Wait())
        return state.DoS(100, false);

    int64_t nTime4 = GetTimeMicros(); nTimeVerify += nTime4 - nTime2;
    LogPrint("bench", "    - Verify %u txins: %.2fms (%.3fms/txin) [%.2fs]\n", nInputs - 1, 0.001 * (nTime4 - nTime2), nInputs <= 1 ? 0 : 0.001 * (nTime4 - nTime2) / (nInputs-1), nTimeVerify * 0.000001);

    // Write undo information to disk
    if (pindex->GetUndoPos().IsNull() || !pindex->IsValid(BLOCK_VALID_SCRIPTS))
    {
        if (pindex->GetUndoPos().IsNull()) {
            CDiskBlockPos pos;
            if (!FindUndoPos_Legacy(state, pindex->nFile, pos, ::GetSerializeSize(blockundo, SER_DISK, CLIENT_VERSION) + 40))
                return error("ConnectBlock(): FindUndoPos failed");
            if (!UndoWriteToDisk_Legacy(blockundo, pos, pindex->pprev->GetBlockHash(), chainparams.MessageStart()))
                return AbortNode(state, "Failed to write undo data");

            // update nUndoPos in block index
            pindex->nUndoPos = pos.nPos;
            pindex->nStatus |= BLOCK_HAVE_UNDO;
        }

        pindex->RaiseValidity(BLOCK_VALID_SCRIPTS);
        setDirtyBlockIndex.insert(pindex);
    }

    if (fTxIndex)
        if (!pblocktree->WriteTxIndex(vPosTxid))
            return AbortNode(state, "Failed to write transaction index");

    if (fAddrIndex)
        if (!pblocktree->AddAddrIndex(vPosAddrid))
            return AbortNode(state, "Failed to write address index");

    // add this block to the view's block chain
    view.SetBestBlock(pindex->GetBlockHash());

    int64_t nTime5 = GetTimeMicros(); nTimeIndex += nTime5 - nTime4;
    LogPrint("bench", "    - Index writing: %.2fms [%.2fs]\n", 0.001 * (nTime5 - nTime4), nTimeIndex * 0.000001);

    // Watch for changes to the previous coinbase transaction.
    static uint256 hashPrevBestCoinBase;
    GetMainSignals().UpdatedTransaction(hashPrevBestCoinBase);
    hashPrevBestCoinBase = block.vtx[0].GetHash();

    int64_t nTime6 = GetTimeMicros(); nTimeCallbacks += nTime6 - nTime5;
    LogPrint("bench", "    - Callbacks: %.2fms [%.2fs]\n", 0.001 * (nTime6 - nTime5), nTimeCallbacks * 0.000001);


    return true;
}

enum FlushStateMode {
    FLUSH_STATE_NONE, // legacy
    FLUSH_STATE_IF_NEEDED,
    FLUSH_STATE_PERIODIC,
    FLUSH_STATE_ALWAYS
};

/**
 * Update the on-disk chain state.
 * The caches and indexes are flushed if either they're too large, forceWrite is set, or
 * fast is not set and it's been a while since the last write.
 */
/* FORK PIVX CODE
bool static FlushStateToDisk(CValidationState& state, FlushStateMode mode)
{
    LOCK(cs_main);
    static int64_t nLastWrite = 0;
    try {
        if ((mode == FLUSH_STATE_ALWAYS) ||
            ((mode == FLUSH_STATE_PERIODIC || mode == FLUSH_STATE_IF_NEEDED) && pcoinsTip->GetCacheSize() > nCoinCacheSize) ||
            (mode == FLUSH_STATE_PERIODIC && GetTimeMicros() > nLastWrite + DATABASE_WRITE_INTERVAL * 1000000)) {
            // Typical CCoins structures on disk are around 100 bytes in size.
            // Pushing a new one to the database can cause it to be written
            // twice (once in the log, and once in the tables). This is already
            // an overestimation, as most will delete an existing entry or
            // overwrite one. Still, use a conservative safety factor of 2.
            if (!CheckDiskSpace(100 * 2 * 2 * pcoinsTip->GetCacheSize()))
                return state.Error("out of disk space");
            // First make sure all block and undo data is flushed to disk.
            FlushBlockFile();
            // Then update all block file information (which may refer to block and undo files).
            bool fileschanged = false;
            for (set<int>::iterator it = setDirtyFileInfo.begin(); it != setDirtyFileInfo.end();) {
                if (!pblocktree->WriteBlockFileInfo(*it, vinfoBlockFile[*it])) {
                    return state.Abort("Failed to write to block index");
                }
                fileschanged = true;
                setDirtyFileInfo.erase(it++);
            }
            if (fileschanged && !pblocktree->WriteLastBlockFile(nLastBlockFile)) {
                return state.Abort("Failed to write to block index");
            }
            for (set<CBlockIndex*>::iterator it = setDirtyBlockIndex.begin(); it != setDirtyBlockIndex.end();) {
                if (!pblocktree->WriteBlockIndex(CDiskBlockIndex(*it))) {
                    return state.Abort("Failed to write to block index");
                }
                setDirtyBlockIndex.erase(it++);
            }
            pblocktree->Sync();
            // Finally flush the chainstate (which may refer to block index entries).
            if (!pcoinsTip->Flush())
                return state.Abort("Failed to write to coin database");
            // Update best block in wallet (so we can detect restored wallets).
            if (mode != FLUSH_STATE_IF_NEEDED) {
                GetMainSignals().SetBestChain(chainActive.GetLocator());
            }
            nLastWrite = GetTimeMicros();
        }
    } catch (const std::runtime_error& e) {
        return state.Abort(std::string("System error while flushing: ") + e.what());
    }
    return true;
}
*/

/**
 * Update the on-disk chain state.
 * The caches and indexes are flushed depending on the mode we're called with
 * if they're too large, if it's been a while since the last write,
 * or always and in all cases if we're in prune mode and are deleting files.
 */
bool static FlushStateToDisk(CValidationState &state, FlushStateMode mode) {
    const CChainParams& chainparams = Params();
    LOCK2(cs_main, cs_LastBlockFile);
    static int64_t nLastWrite = 0;
    static int64_t nLastFlush = 0;
    static int64_t nLastSetChain = 0;
    std::set<int> setFilesToPrune;
    bool fFlushForPrune = false;
    try {
    if (fPruneMode && fCheckForPruning && !fReindex) {
        FindFilesToPrune(setFilesToPrune, chainparams.PruneAfterHeight());
        fCheckForPruning = false;
        if (!setFilesToPrune.empty()) {
            fFlushForPrune = true;
            if (!fHavePruned) {
                pblocktree->WriteFlag("prunedblockfiles", true);
                fHavePruned = true;
            }
        }
    }
    int64_t nNow = GetTimeMicros();
    // Avoid writing/flushing immediately after startup.
    if (nLastWrite == 0) {
        nLastWrite = nNow;
    }
    if (nLastFlush == 0) {
        nLastFlush = nNow;
    }
    if (nLastSetChain == 0) {
        nLastSetChain = nNow;
    }
    size_t cacheSize = pcoinsTip->DynamicMemoryUsage_Legacy();
    // The cache is large and close to the limit, but we have time now (not in the middle of a block processing).
    bool fCacheLarge = mode == FLUSH_STATE_PERIODIC && cacheSize * (10.0/9) > nCoinCacheUsage;
    // The cache is over the limit, we have to write now.
    bool fCacheCritical = mode == FLUSH_STATE_IF_NEEDED && cacheSize > nCoinCacheUsage;
    // It's been a while since we wrote the block index to disk. Do this frequently, so we don't need to redownload after a crash.
    bool fPeriodicWrite = mode == FLUSH_STATE_PERIODIC && nNow > nLastWrite + (int64_t)DATABASE_WRITE_INTERVAL * 1000000;
    // It's been very long since we flushed the cache. Do this infrequently, to optimize cache usage.
    bool fPeriodicFlush = mode == FLUSH_STATE_PERIODIC && nNow > nLastFlush + (int64_t)DATABASE_FLUSH_INTERVAL * 1000000;
    // Combine all conditions that result in a full cache flush.
    bool fDoFullFlush = (mode == FLUSH_STATE_ALWAYS) || fCacheLarge || fCacheCritical || fPeriodicFlush || fFlushForPrune;
    // Write blocks and block index to disk.
    if (fDoFullFlush || fPeriodicWrite) {
        // Depend on nMinDiskSpace to ensure we can write block index
        if (!CheckDiskSpace(0))
            return state.Error("out of disk space");
        // First make sure all block and undo data is flushed to disk.
        FlushBlockFile();
        // Then update all block file information (which may refer to block and undo files).
        {
            std::vector<std::pair<int, const CBlockFileInfo*> > vFiles;
            vFiles.reserve(setDirtyFileInfo.size());
            for (set<int>::iterator it = setDirtyFileInfo.begin(); it != setDirtyFileInfo.end(); ) {
                vFiles.push_back(make_pair(*it, &vinfoBlockFile[*it]));
                setDirtyFileInfo.erase(it++);
            }
            std::vector<const CBlockIndex*> vBlocks;
            vBlocks.reserve(setDirtyBlockIndex.size());
            for (set<CBlockIndex*>::iterator it = setDirtyBlockIndex.begin(); it != setDirtyBlockIndex.end(); ) {
                vBlocks.push_back(*it);
                setDirtyBlockIndex.erase(it++);
            }
            if (!pblocktree->WriteBatchSync(vFiles, nLastBlockFile, vBlocks)) {
                return AbortNode(state, "Files to write to block index database");
            }
        }
        // Finally remove any pruned files
        if (fFlushForPrune)
            UnlinkPrunedFiles(setFilesToPrune);
        nLastWrite = nNow;
    }
    // Flush best chain related state. This can only be done if the blocks / block index write was also done.
    if (fDoFullFlush) {
        // Typical CCoins structures on disk are around 128 bytes in size.
        // Pushing a new one to the database can cause it to be written
        // twice (once in the log, and once in the tables). This is already
        // an overestimation, as most will delete an existing entry or
        // overwrite one. Still, use a conservative safety factor of 2.
        if (!CheckDiskSpace(128 * 2 * 2 * pcoinsTip->GetCacheSize()))
            return state.Error("out of disk space");
        // Flush the chainstate (which may refer to block index entries).
        if (!pcoinsTip->Flush())
            return AbortNode(state, "Failed to write to coin database");
        nLastFlush = nNow;
    }
    if (fDoFullFlush || ((mode == FLUSH_STATE_ALWAYS || mode == FLUSH_STATE_PERIODIC) && nNow > nLastSetChain + (int64_t)DATABASE_WRITE_INTERVAL * 1000000)) {
        // Update best block in wallet (so we can detect restored wallets).
        GetMainSignals().SetBestChain(chainActive.GetLocator());
        nLastSetChain = nNow;
    }
    } catch (const std::runtime_error& e) {
        return AbortNode(state, std::string("System error while flushing: ") + e.what());
    }
    return true;
}

void FlushStateToDisk()
{
    CValidationState state;
    FlushStateToDisk(state, FLUSH_STATE_ALWAYS);
}


/**
 * BLOCK PRUNING CODE
 */

/* Calculate the amount of disk space the block & undo files currently use */
uint64_t CalculateCurrentUsage_Legacy()
{
    uint64_t retval = 0;
    BOOST_FOREACH(const CBlockFileInfo &file, vinfoBlockFile) {
        retval += file.nSize + file.nUndoSize;
    }
    return retval;
}

/* Prune a block file (modify associated database entries)*/
void PruneOneBlockFile_Legacy(const int fileNumber)
{
    for (BlockMap::iterator it = mapBlockIndex.begin(); it != mapBlockIndex.end(); ++it) {
        CBlockIndex* pindex = it->second;
        if (pindex->nFile == fileNumber) {
            pindex->nStatus &= ~BLOCK_HAVE_DATA;
            pindex->nStatus &= ~BLOCK_HAVE_UNDO;
            pindex->nFile = 0;
            pindex->nDataPos = 0;
            pindex->nUndoPos = 0;
            setDirtyBlockIndex.insert(pindex);

            // Prune from mapBlocksUnlinked -- any block we prune would have
            // to be downloaded again in order to consider its chain, at which
            // point it would be considered as a candidate for
            // mapBlocksUnlinked or setBlockIndexCandidates.
            std::pair<std::multimap<CBlockIndex*, CBlockIndex*>::iterator, std::multimap<CBlockIndex*, CBlockIndex*>::iterator> range = mapBlocksUnlinked.equal_range(pindex->pprev);
            while (range.first != range.second) {
                std::multimap<CBlockIndex *, CBlockIndex *>::iterator it = range.first;
                range.first++;
                if (it->second == pindex) {
                    mapBlocksUnlinked.erase(it);
                }
            }
        }
    }

    vinfoBlockFile[fileNumber].SetNull();
    setDirtyFileInfo.insert(fileNumber);
}


void UnlinkPrunedFiles(std::set<int>& setFilesToPrune)
{
    for (set<int>::iterator it = setFilesToPrune.begin(); it != setFilesToPrune.end(); ++it) {
        CDiskBlockPos pos(*it, 0);
        boost::filesystem::remove(GetBlockPosFilename(pos, "blk"));
        boost::filesystem::remove(GetBlockPosFilename(pos, "rev"));
        LogPrintf("Prune: %s deleted blk/rev (%05u)\n", __func__, *it);
    }
}

/* Calculate the block/rev files that should be deleted to remain under target*/
void FindFilesToPrune(std::set<int>& setFilesToPrune, uint64_t nPruneAfterHeight)
{
    LOCK2(cs_main, cs_LastBlockFile);
    if (chainActive.Tip() == NULL || nPruneTarget == 0) {
        return;
    }
    if ((uint64_t)chainActive.Tip()->nHeight <= nPruneAfterHeight) {
        return;
    }

    unsigned int nLastBlockWeCanPrune = chainActive.Tip()->nHeight - MIN_BLOCKS_TO_KEEP;
    uint64_t nCurrentUsage = CalculateCurrentUsage_Legacy();
    // We don't check to prune until after we've allocated new space for files
    // So we should leave a buffer under our target to account for another allocation
    // before the next pruning.
    uint64_t nBuffer = BLOCKFILE_CHUNK_SIZE + UNDOFILE_CHUNK_SIZE;
    uint64_t nBytesToPrune;
    int count=0;

    if (nCurrentUsage + nBuffer >= nPruneTarget) {
        for (int fileNumber = 0; fileNumber < nLastBlockFile; fileNumber++) {
            nBytesToPrune = vinfoBlockFile[fileNumber].nSize + vinfoBlockFile[fileNumber].nUndoSize;

            if (vinfoBlockFile[fileNumber].nSize == 0)
                continue;

            if (nCurrentUsage + nBuffer < nPruneTarget)  // are we below our target?
                break;

            // don't prune files that could have a block within MIN_BLOCKS_TO_KEEP of the main chain's tip but keep scanning
            if (vinfoBlockFile[fileNumber].nHeightLast > nLastBlockWeCanPrune)
                continue;

            PruneOneBlockFile_Legacy(fileNumber);
            // Queue up the files for removal
            setFilesToPrune.insert(fileNumber);
            nCurrentUsage -= nBytesToPrune;
            count++;
        }
    }

    LogPrint("prune", "Prune: target=%dMiB actual=%dMiB diff=%dMiB max_prune_height=%d removed %d blk/rev pairs\n",
           nPruneTarget/1024/1024, nCurrentUsage/1024/1024,
           ((int64_t)nPruneTarget - (int64_t)nCurrentUsage)/1024/1024,
           nLastBlockWeCanPrune, count);
}


void PruneAndFlush() {
    CValidationState state;
    fCheckForPruning = true;
    FlushStateToDisk(state, FLUSH_STATE_NONE);
}


bool UseLegacyCode(int nHeight)
{
    return nHeight < HEIGHT_TO_FORK;
}

/** Update chainActive and related internal data structures. */
void static UpdateTip(CBlockIndex* pindexNew)
{
    chainActive.SetTip(pindexNew);

    // New best block
    nTimeBestReceived = GetTime();
    mempool.AddTransactionsUpdated(1);

    LogPrintf("UpdateTip: new best=%s  height=%d  log2_work=%.8g  tx=%lu  date=%s progress=%f  cache=%u\n",
        chainActive.Tip()->GetBlockHash().ToString(), chainActive.Height(), log(chainActive.Tip()->nChainWork.getdouble()) / log(2.0), (unsigned long)chainActive.Tip()->nChainTx,
        DateTimeStrFormat("%Y-%m-%d %H:%M:%S", chainActive.Tip()->GetBlockTime()),
        Checkpoints::GuessVerificationProgress(chainActive.Tip()), (unsigned int)pcoinsTip->GetCacheSize());

    cvBlockChange.notify_all();

    // Check the version of the last 100 blocks to see if we need to upgrade:
    static bool fWarned = false;
    if (!IsInitialBlockDownload() && !fWarned) {
        int nUpgraded = 0;
        const CBlockIndex* pindex = chainActive.Tip();
        for (int i = 0; i < 100 && pindex != NULL; i++) {
            if (pindex->nVersion > CBlock::CURRENT_VERSION)
                ++nUpgraded;
            pindex = pindex->pprev;
        }
        if (nUpgraded > 0)
            LogPrintf("SetBestChain: %d of last 100 blocks above version %d\n", nUpgraded, (int)CBlock::CURRENT_VERSION);
        if (nUpgraded > 100 / 2) {
            // strMiscWarning is read by GetWarnings(), called by Qt and the JSON-RPC code to warn the user:
            strMiscWarning = _("Warning: This version is obsolete, upgrade required!");
            CAlert::Notify(strMiscWarning, true);
            fWarned = true;
        }
    }
}

/** Update chainActive and related internal data structures. */
void static UpdateTip_Legacy(CBlockIndex *pindexNew) {
    const CChainParams& chainParams = Params();
    chainActive.SetTip(pindexNew);

    // New best block
    nChainHeight = pindexNew->nHeight;
    nTimeBestReceived = GetTime();
    mempool.AddTransactionsUpdated(1);

    LogPrintf("%s: new best=%s  height=%d  log2_work=%.8g  tx=%lu  date=%s progress=%f  cache=%.1fMiB(%utx)\n", __func__,
      chainActive.Tip()->GetBlockHash().ToString(), chainActive.Height(), log(chainActive.Tip()->nChainWork.getdouble())/log(2.0), (unsigned long)chainActive.Tip()->nChainTx,
      DateTimeStrFormat("%Y-%m-%d %H:%M:%S", chainActive.Tip()->GetBlockTime()),
      Checkpoints::GuessVerificationProgress(chainActive.Tip()), pcoinsTip->DynamicMemoryUsage_Legacy() * (1.0 / (1<<20)), pcoinsTip->GetCacheSize());


    cvBlockChange.notify_all();

    // Check the version of the last 100 blocks to see if we need to upgrade:
    static bool fWarned = false;
    if (!IsInitialBlockDownload())
    {
        int nUpgraded = 0;
        const CBlockIndex* pindex = chainActive.Tip();
        for (int bit = 0; bit < VERSIONBITS_NUM_BITS; bit++) {
            WarningBitsConditionChecker checker(bit);
            ThresholdState state = checker.GetStateFor(pindex, warningcache[bit]);
            if (state == THRESHOLD_ACTIVE || state == THRESHOLD_LOCKED_IN) {
                if (state == THRESHOLD_ACTIVE) {
                    strMiscWarning = strprintf(_("Warning: unknown new rules activated (versionbit %i)"), bit);
                    if (!fWarned) {
                        CAlert::Notify(strMiscWarning, true);
                        fWarned = true;
                    }
                } else {
                    LogPrintf("%s: unknown new rules are about to activate (versionbit %i)\n", __func__, bit);
                }
            }
        }
        for (int i = 0; i < 100 && pindex != NULL; i++)
        {
            int32_t nExpectedVersion = ComputeBlockVersion_Legacy(pindex->pprev);
            if (pindex->nVersion > VERSIONBITS_LAST_OLD_BLOCK_VERSION && (pindex->nVersion & ~nExpectedVersion) != 0)
                ++nUpgraded;
            pindex = pindex->pprev;
        }
        if (nUpgraded > 0)
            LogPrintf("%s: %d of last 100 blocks have unexpected version\n", __func__, nUpgraded);
        if (nUpgraded > 100/2)
        {
            // strMiscWarning is read by GetWarnings(), called by Qt and the JSON-RPC code to warn the user:
            strMiscWarning = _("Warning: Unknown block versions being mined! It's possible unknown rules are in effect");
            if (!fWarned) {
                CAlert::Notify(strMiscWarning, true);
                fWarned = true;
            }
        }
    }
}

/** Disconnect chainActive's tip. */
bool static DisconnectTip(CValidationState& state)
{
    CBlockIndex* pindexDelete = chainActive.Tip();
    assert(pindexDelete);
    mempool.check(pcoinsTip);
    // Read block from disk.
    CBlock block;
    if (!ReadBlockFromDisk(block, pindexDelete))
        return state.Abort("Failed to read block");
    // Apply the block atomically to the chain state.
    int64_t nStart = GetTimeMicros();
    {
        CCoinsViewCache view(pcoinsTip);
        if (!DisconnectBlock(block, state, pindexDelete, view))
            return error("DisconnectTip() : DisconnectBlock %s failed", pindexDelete->GetBlockHash().ToString());
        assert(view.Flush());
    }
    LogPrint("bench", "- Disconnect block: %.2fms\n", (GetTimeMicros() - nStart) * 0.001);
    // Write the chain state to disk, if necessary.
    if (!FlushStateToDisk(state, FLUSH_STATE_ALWAYS))
        return false;
    // Resurrect mempool transactions from the disconnected block.
    BOOST_FOREACH (const CTransaction& tx, block.vtx) {
        // ignore validation errors in resurrected transactions
        list<CTransaction> removed;
        CValidationState stateDummy;
        if (tx.IsCoinBase() || tx.IsCoinStake() || !AcceptToMemoryPool(mempool, stateDummy, tx, false, NULL))
            mempool.remove(tx, removed, true);
    }
    mempool.removeCoinbaseSpends(pcoinsTip, pindexDelete->nHeight);
    mempool.check(pcoinsTip);
    // Update chainActive and related variables.
    UpdateTip(pindexDelete->pprev);
    // Let wallets know transactions went from 1-confirmed to
    // 0-confirmed or conflicted:
    BOOST_FOREACH (const CTransaction& tx, block.vtx) {
        SyncWithWallets(tx, NULL);
    }
    return true;
}

/** Disconnect chainActive's tip. You probably want to call mempool.removeForReorg and manually re-limit mempool size after this, with cs_main held. */
bool static DisconnectTip_Legacy(CValidationState& state)
{
    CBlockIndex *pindexDelete = chainActive.Tip();
    assert(pindexDelete);
    // Read block from disk.
    CBlock block;
    if (!ReadBlockFromDisk(block, pindexDelete))
        return AbortNode(state, "Failed to read block");
    // Apply the block atomically to the chain state.
    int64_t nStart = GetTimeMicros();
    {
        CCoinsViewCache view(pcoinsTip);
        if (!DisconnectBlock_Legacy(block, state, pindexDelete, view))
            return error("DisconnectTip(): DisconnectBlock %s failed", pindexDelete->GetBlockHash().ToString());
        assert(view.Flush());
    }
    LogPrint("bench", "- Disconnect block: %.2fms\n", (GetTimeMicros() - nStart) * 0.001);
    // Write the chain state to disk, if necessary.
    if (!FlushStateToDisk(state, FLUSH_STATE_IF_NEEDED))
        return false;
    // Resurrect mempool transactions from the disconnected block.
    std::vector<uint256> vHashUpdate;
    BOOST_FOREACH(const CTransaction &tx, block.vtx) {
        // ignore validation errors in resurrected transactions
        list<CTransaction> removed;
        CValidationState stateDummy;
        if (tx.IsCoinBase() || tx.IsCoinStake() || !AcceptToMemoryPool_Legacy(mempool, stateDummy, tx, false, NULL, true)) {
            mempool.remove(tx, removed, true);
        } else if (mempool.exists(tx.GetHash())) {
            vHashUpdate.push_back(tx.GetHash());
        }
    }
    // AcceptToMemoryPool/addUnchecked all assume that new mempool entries have
    // no in-mempool children, which is generally not true when adding
    // previously-confirmed transactions back to the mempool.
    // UpdateTransactionsFromBlock finds descendants of any transactions in this
    // block that were added back and cleans up the mempool state.
    mempool.UpdateTransactionsFromBlock(vHashUpdate);
    // Update chainActive and related variables.
    UpdateTip_Legacy(pindexDelete->pprev);
    // Let wallets know transactions went from 1-confirmed to
    // 0-confirmed or conflicted:
    BOOST_FOREACH(const CTransaction &tx, block.vtx) {
        SyncWithWallets(tx, NULL);
    }
    return true;
}

static int64_t nTimeReadFromDisk = 0;
static int64_t nTimeConnectTotal = 0;
static int64_t nTimeFlush = 0;
static int64_t nTimeChainState = 0;
static int64_t nTimePostConnect = 0;

/**
 * Connect a new block to chainActive. pblock is either NULL or a pointer to a CBlock
 * corresponding to pindexNew, to bypass loading it again from disk.
 */
bool static ConnectTip(CValidationState& state, CBlockIndex* pindexNew, CBlock* pblock, bool fAlreadyChecked)
{
    assert(pindexNew->pprev == chainActive.Tip());
    mempool.check(pcoinsTip);
    CCoinsViewCache view(pcoinsTip);

    if (pblock == NULL)
        fAlreadyChecked = false;

    // Read block from disk.
    int64_t nTime1 = GetTimeMicros();
    CBlock block;
    if (!pblock) {
        if (!ReadBlockFromDisk(block, pindexNew))
            return state.Abort("Failed to read block");
        pblock = &block;
    }
    // Apply the block atomically to the chain state.
    int64_t nTime2 = GetTimeMicros();
    nTimeReadFromDisk += nTime2 - nTime1;
    int64_t nTime3;
    LogPrint("bench", "  - Load block from disk: %.2fms [%.2fs]\n", (nTime2 - nTime1) * 0.001, nTimeReadFromDisk * 0.000001);
    {
        CInv inv(MSG_BLOCK, pindexNew->GetBlockHash());
        bool rv = ConnectBlock(*pblock, state, pindexNew, view, false, fAlreadyChecked);
        GetMainSignals().BlockChecked(*pblock, state);
        if (!rv) {
            if (state.IsInvalid())
                InvalidBlockFound(pindexNew, state);
            return error("ConnectTip() : ConnectBlock %s failed", pindexNew->GetBlockHash().ToString());
        }
        mapBlockSource.erase(inv.hash);
        nTime3 = GetTimeMicros();
        nTimeConnectTotal += nTime3 - nTime2;
        LogPrint("bench", "  - Connect total: %.2fms [%.2fs]\n", (nTime3 - nTime2) * 0.001, nTimeConnectTotal * 0.000001);
        assert(view.Flush());
    }
    int64_t nTime4 = GetTimeMicros();
    nTimeFlush += nTime4 - nTime3;
    LogPrint("bench", "  - Flush: %.2fms [%.2fs]\n", (nTime4 - nTime3) * 0.001, nTimeFlush * 0.000001);

    // Write the chain state to disk, if necessary. Always write to disk if this is the first of a new file.
    FlushStateMode flushMode = FLUSH_STATE_IF_NEEDED;
    if (pindexNew->pprev && (pindexNew->GetBlockPos().nFile != pindexNew->pprev->GetBlockPos().nFile))
        flushMode = FLUSH_STATE_ALWAYS;
    if (!FlushStateToDisk(state, flushMode))
        return false;
    int64_t nTime5 = GetTimeMicros();
    nTimeChainState += nTime5 - nTime4;
    LogPrint("bench", "  - Writing chainstate: %.2fms [%.2fs]\n", (nTime5 - nTime4) * 0.001, nTimeChainState * 0.000001);

    // Remove conflicting transactions from the mempool.
    list<CTransaction> txConflicted;
    mempool.removeForBlock(pblock->vtx, pindexNew->nHeight, txConflicted);
    mempool.check(pcoinsTip);
    // Update chainActive & related variables.
    UpdateTip(pindexNew);
    // Tell wallet about transactions that went from mempool
    // to conflicted:
    BOOST_FOREACH (const CTransaction& tx, txConflicted) {
        SyncWithWallets(tx, NULL);
    }
    // ... and about transactions that got confirmed:
    BOOST_FOREACH (const CTransaction& tx, pblock->vtx) {
        SyncWithWallets(tx, pblock);
    }

    int64_t nTime6 = GetTimeMicros();
    nTimePostConnect += nTime6 - nTime5;
    nTimeTotal += nTime6 - nTime1;
    LogPrint("bench", "  - Connect postprocess: %.2fms [%.2fs]\n", (nTime6 - nTime5) * 0.001, nTimePostConnect * 0.000001);
    LogPrint("bench", "- Connect block: %.2fms [%.2fs]\n", (nTime6 - nTime1) * 0.001, nTimeTotal * 0.000001);
    return true;
}

/**
 * Connect a new block to chainActive. pblock is either NULL or a pointer to a CBlock
 * corresponding to pindexNew, to bypass loading it again from disk.
 */
bool static ConnectTip_Legacy(CValidationState& state, const CChainParams& chainparams, CBlockIndex* pindexNew, const CBlock* pblock)
{    
    assert(pindexNew->pprev == chainActive.Tip());
    // Read block from disk.
    int64_t nTime1 = GetTimeMicros();
    CBlock block;
    if (!pblock) {
        if (!ReadBlockFromDisk(block, pindexNew))
            return AbortNode(state, "Failed to read block");
        pblock = &block;
    }    
    // Apply the block atomically to the chain state.
    int64_t nTime2 = GetTimeMicros(); nTimeReadFromDisk += nTime2 - nTime1;
    int64_t nTime3;
    LogPrint("bench", "  - Load block from disk: %.2fms [%.2fs]\n", (nTime2 - nTime1) * 0.001, nTimeReadFromDisk * 0.000001);    
    {
        CCoinsViewCache view(pcoinsTip);
        bool rv = ConnectBlock_Legacy(*pblock, state, pindexNew, view);
        GetMainSignals().BlockChecked(*pblock, state);
        if (!rv) {
            if (state.IsInvalid())
                InvalidBlockFound(pindexNew, state);
            return error("ConnectTip(): ConnectBlock %s failed", pindexNew->GetBlockHash().ToString());
        }
        mapBlockSource.erase(pindexNew->GetBlockHash());
        nTime3 = GetTimeMicros(); nTimeConnectTotal += nTime3 - nTime2;
        LogPrint("bench", "  - Connect total: %.2fms [%.2fs]\n", (nTime3 - nTime2) * 0.001, nTimeConnectTotal * 0.000001);
        assert(view.Flush());
    }
    
    int64_t nTime4 = GetTimeMicros(); nTimeFlush += nTime4 - nTime3;
    LogPrint("bench", "  - Flush: %.2fms [%.2fs]\n", (nTime4 - nTime3) * 0.001, nTimeFlush * 0.000001);
    // Write the chain state to disk, if necessary.
    if (!FlushStateToDisk(state, FLUSH_STATE_IF_NEEDED))
        return false;
        
    int64_t nTime5 = GetTimeMicros(); nTimeChainState += nTime5 - nTime4;
    LogPrint("bench", "  - Writing chainstate: %.2fms [%.2fs]\n", (nTime5 - nTime4) * 0.001, nTimeChainState * 0.000001);
    // Remove conflicting transactions from the mempool.
    list<CTransaction> txConflicted;
    mempool.removeForBlock(pblock->vtx, pindexNew->nHeight, txConflicted, !IsInitialBlockDownload());
    // Update chainActive & related variables.
    UpdateTip_Legacy(pindexNew);    
    // Tell wallet about transactions that went from mempool
    // to conflicted:
    BOOST_FOREACH(const CTransaction &tx, txConflicted) {
        SyncWithWallets(tx, NULL);
    }
    // ... and about transactions that got confirmed:
    BOOST_FOREACH(const CTransaction &tx, pblock->vtx) {
        SyncWithWallets(tx, pblock);
    }

    int64_t nTime6 = GetTimeMicros(); nTimePostConnect += nTime6 - nTime5; nTimeTotal += nTime6 - nTime1;
    LogPrint("bench", "  - Connect postprocess: %.2fms [%.2fs]\n", (nTime6 - nTime5) * 0.001, nTimePostConnect * 0.000001);
    LogPrint("bench", "- Connect block: %.2fms [%.2fs]\n", (nTime6 - nTime1) * 0.001, nTimeTotal * 0.000001);
    
    return true;
}

bool DisconnectBlocksAndReprocess(int blocks)
{
    LOCK(cs_main);

    CValidationState state;

    LogPrintf("DisconnectBlocksAndReprocess: Got command to replay %d blocks\n", blocks);
    for (int i = 0; i <= blocks; i++)
        DisconnectTip(state);

    return true;
}

/*
    DisconnectBlockAndInputs

    Remove conflicting blocks for successful SwiftX transaction locks
    This should be very rare (Probably will never happen)
*/
// ***TODO*** clean up here
bool DisconnectBlockAndInputs(CValidationState& state, CTransaction txLock)
{
    // All modifications to the coin state will be done in this cache.
    // Only when all have succeeded, we push it to pcoinsTip.
    //    CCoinsViewCache view(*pcoinsTip, true);

    CBlockIndex* BlockReading = chainActive.Tip();
    CBlockIndex* pindexNew = NULL;

    bool foundConflictingTx = false;

    //remove anything conflicting in the memory pool
    list<CTransaction> txConflicted;
    mempool.removeConflicts(txLock, txConflicted);


    // List of what to disconnect (typically nothing)
    vector<CBlockIndex*> vDisconnect;

    for (unsigned int i = 1; BlockReading && BlockReading->nHeight > 0 && !foundConflictingTx && i < 6; i++) {
        vDisconnect.push_back(BlockReading);
        pindexNew = BlockReading->pprev; //new best block

        CBlock block;
        if (!ReadBlockFromDisk(block, BlockReading))
            return state.Abort(_("Failed to read block"));

        // Queue memory transactions to resurrect.
        // We only do this for blocks after the last checkpoint (reorganisation before that
        // point should only happen with -reindex/-loadblock, or a misbehaving peer.
        BOOST_FOREACH (const CTransaction& tx, block.vtx) {
            if (!tx.IsCoinBase()) {
                BOOST_FOREACH (const CTxIn& in1, txLock.vin) {
                    BOOST_FOREACH (const CTxIn& in2, tx.vin) {
                        if (in1.prevout == in2.prevout) foundConflictingTx = true;
                    }
                }
            }
        }

        if (BlockReading->pprev == NULL) {
            assert(BlockReading);
            break;
        }
        BlockReading = BlockReading->pprev;
    }

    if (!foundConflictingTx) {
        LogPrintf("DisconnectBlockAndInputs: Can't find a conflicting transaction to inputs\n");
        return false;
    }

    if (vDisconnect.size() > 0) {
        LogPrintf("REORGANIZE: Disconnect Conflicting Blocks %lli blocks; %s..\n", vDisconnect.size(), pindexNew->GetBlockHash().ToString());
        BOOST_FOREACH (CBlockIndex* pindex, vDisconnect) {
            LogPrintf(" -- disconnect %s\n", pindex->GetBlockHash().ToString());
            DisconnectTip(state);
        }
    }

    return true;
}


/**
 * Return the tip of the chain with the most work in it, that isn't
 * known to be invalid (it's however far from certain to be valid).
 */
static CBlockIndex* FindMostWorkChain()
{
    do {
        CBlockIndex* pindexNew = NULL;

        // Find the best candidate header.
        {
            std::set<CBlockIndex*, CBlockIndexWorkComparator>::reverse_iterator it = setBlockIndexCandidates.rbegin();
            if (it == setBlockIndexCandidates.rend())
                return NULL;
            pindexNew = *it;
        }

        // Check whether all blocks on the path between the currently active chain and the candidate are valid.
        // Just going until the active chain is an optimization, as we know all blocks in it are valid already.
        CBlockIndex* pindexTest = pindexNew;
        bool fInvalidAncestor = false;
        while (pindexTest && !chainActive.Contains(pindexTest)) {
            assert(pindexTest->nChainTx || pindexTest->nHeight == 0);

            // Pruned nodes may have entries in setBlockIndexCandidates for
            // which block files have been deleted.  Remove those as candidates
            // for the most work chain if we come across them; we can't switch
            // to a chain unless we have all the non-active-chain parent blocks.
            bool fFailedChain = pindexTest->nStatus & BLOCK_FAILED_MASK;
            bool fMissingData = !(pindexTest->nStatus & BLOCK_HAVE_DATA);
            if (fFailedChain || fMissingData) {
                // Candidate chain is not usable (either invalid or missing data)
                if (fFailedChain && (pindexBestInvalid == NULL || pindexNew->nChainWork > pindexBestInvalid->nChainWork))
                    pindexBestInvalid = pindexNew;
                CBlockIndex* pindexFailed = pindexNew;
                // Remove the entire chain from the set.
                while (pindexTest != pindexFailed) {
                    if (fFailedChain) {
                        pindexFailed->nStatus |= BLOCK_FAILED_CHILD;
                    } else if (fMissingData) {
                        // If we're missing data, then add back to mapBlocksUnlinked,
                        // so that if the block arrives in the future we can try adding
                        // to setBlockIndexCandidates again.
                        mapBlocksUnlinked.insert(std::make_pair(pindexFailed->pprev, pindexFailed));
                    }
                    setBlockIndexCandidates.erase(pindexFailed);
                    pindexFailed = pindexFailed->pprev;
                }
                setBlockIndexCandidates.erase(pindexTest);
                fInvalidAncestor = true;
                break;
            }
            pindexTest = pindexTest->pprev;
        }
        if (!fInvalidAncestor)
            return pindexNew;
    } while (true);
}

/** Delete all entries in setBlockIndexCandidates that are worse than the current tip. */
static void PruneBlockIndexCandidates()
{
    // Note that we can't delete the current block itself, as we may need to return to it later in case a
    // reorganization to a better block fails.
    std::set<CBlockIndex*, CBlockIndexWorkComparator>::iterator it = setBlockIndexCandidates.begin();
    while (it != setBlockIndexCandidates.end() && setBlockIndexCandidates.value_comp()(*it, chainActive.Tip())) {
        setBlockIndexCandidates.erase(it++);
    }
    // Either the current tip or a successor of it we're working towards is left in setBlockIndexCandidates.
    assert(!setBlockIndexCandidates.empty());
}

/**
 * Try to make some progress towards making pindexMostWork the active block.
 * pblock is either NULL or a pointer to a CBlock corresponding to pindexMostWork.
 */
static bool ActivateBestChainStep(CValidationState& state, CBlockIndex* pindexMostWork, CBlock* pblock, bool fAlreadyChecked)
{
    AssertLockHeld(cs_main);
    if (pblock == NULL)
        fAlreadyChecked = false;
    bool fInvalidFound = false;
    const CBlockIndex* pindexOldTip = chainActive.Tip();
    const CBlockIndex* pindexFork = chainActive.FindFork(pindexMostWork);

    // Disconnect active blocks which are no longer in the best chain.
    while (chainActive.Tip() && chainActive.Tip() != pindexFork) {
        if (!DisconnectTip(state))
            return false;
    }

    // Build list of new blocks to connect.
    std::vector<CBlockIndex*> vpindexToConnect;
    bool fContinue = true;
    int nHeight = pindexFork ? pindexFork->nHeight : -1;
    while (fContinue && nHeight != pindexMostWork->nHeight) {
        // Don't iterate the entire list of potential improvements toward the best tip, as we likely only need
        // a few blocks along the way.
        int nTargetHeight = std::min(nHeight + 32, pindexMostWork->nHeight);
        vpindexToConnect.clear();
        vpindexToConnect.reserve(nTargetHeight - nHeight);
        CBlockIndex* pindexIter = pindexMostWork->GetAncestor(nTargetHeight);
        while (pindexIter && pindexIter->nHeight != nHeight) {
            vpindexToConnect.push_back(pindexIter);
            pindexIter = pindexIter->pprev;
        }
        nHeight = nTargetHeight;

        // Connect new blocks.
        BOOST_REVERSE_FOREACH (CBlockIndex* pindexConnect, vpindexToConnect) {
            if (!ConnectTip(state, pindexConnect, pindexConnect == pindexMostWork ? pblock : NULL, fAlreadyChecked)) {
                if (state.IsInvalid()) {
                    // The block violates a consensus rule.
                    if (!state.CorruptionPossible())
                        InvalidChainFound(vpindexToConnect.back());
                    state = CValidationState();
                    fInvalidFound = true;
                    fContinue = false;
                    break;
                } else {
                    // A system error occurred (disk space, database error, ...).
                    return false;
                }
            } else {
                PruneBlockIndexCandidates();
                if (!pindexOldTip || chainActive.Tip()->nChainWork > pindexOldTip->nChainWork) {
                    // We're in a better position than we were. Return temporarily to release the lock.
                    fContinue = false;
                    break;
                }
            }
        }
    }

    // Callbacks/notifications for a new best chain.
    if (fInvalidFound)
        CheckForkWarningConditionsOnNewFork(vpindexToConnect.back());
    else
        CheckForkWarningConditions();

    return true;
}

/**
 * Try to make some progress towards making pindexMostWork the active block.
 * pblock is either NULL or a pointer to a CBlock corresponding to pindexMostWork.
 */
static bool ActivateBestChainStep_Legacy(CValidationState& state, const CChainParams& chainparams, CBlockIndex* pindexMostWork, const CBlock* pblock)
{
    
    AssertLockHeld(cs_main);
    bool fInvalidFound = false;
    const CBlockIndex *pindexOldTip = chainActive.Tip();
    const CBlockIndex *pindexFork = chainActive.FindFork(pindexMostWork);

    // Disconnect active blocks which are no longer in the best chain.
    bool fBlocksDisconnected = false;
    while (chainActive.Tip() && chainActive.Tip() != pindexFork) {
        if (!DisconnectTip_Legacy(state))
            return false;
        fBlocksDisconnected = true;
    }

    // Build list of new blocks to connect.
    std::vector<CBlockIndex*> vpindexToConnect;
    bool fContinue = true;
    int nHeight = pindexFork ? pindexFork->nHeight : -1;
    while (fContinue && nHeight != pindexMostWork->nHeight) {
        // Don't iterate the entire list of potential improvements toward the best tip, as we likely only need
        // a few blocks along the way.
        int nTargetHeight = std::min(nHeight + 32, pindexMostWork->nHeight);
        vpindexToConnect.clear();
        vpindexToConnect.reserve(nTargetHeight - nHeight);
        CBlockIndex *pindexIter = pindexMostWork->GetAncestor(nTargetHeight);
        while (pindexIter && pindexIter->nHeight != nHeight) {
            vpindexToConnect.push_back(pindexIter);
            pindexIter = pindexIter->pprev;
        }
        nHeight = nTargetHeight;
        // Connect new blocks.
        BOOST_REVERSE_FOREACH (CBlockIndex* pindexConnect, vpindexToConnect) {
            if (!ConnectTip_Legacy(state, chainparams, pindexConnect, pindexConnect == pindexMostWork ? pblock : NULL)) {
                if (state.IsInvalid()) {
                    // The block violates a consensus rule.
                    if (!state.CorruptionPossible())
                        InvalidChainFound_Legacy(vpindexToConnect.back());
                    state = CValidationState();
                    fInvalidFound = true;
                    fContinue = false;
                    break;
                } else {
                    // A system error occurred (disk space, database error, ...).
                    return false;
                }
            } else {
                PruneBlockIndexCandidates();
                if (!pindexOldTip || chainActive.Tip()->nChainWork > pindexOldTip->nChainWork) {
                    // We're in a better position than we were. Return temporarily to release the lock.
                    fContinue = false;
                    break;
                }
            }
        }
    }

    if (fBlocksDisconnected) {
        mempool.removeForReorg_Legacy(pcoinsTip, chainActive.Tip()->nHeight + 1, STANDARD_LOCKTIME_VERIFY_FLAGS);
        LimitMempoolSize_Legacy(mempool, GetArg("-maxmempool", DEFAULT_MAX_MEMPOOL_SIZE_LEGACY) * 1000000, GetArg("-mempoolexpiry", DEFAULT_MEMPOOL_EXPIRY_LEGACY) * 60 * 60);
    }
    mempool.check_Legacy(pcoinsTip);

    // Callbacks/notifications for a new best chain.
    if (fInvalidFound)
        CheckForkWarningConditionsOnNewFork_Legacy(vpindexToConnect.back());
    else
        CheckForkWarningConditions_Legacy();

    return true;
}

/**
 * Make the best chain active, in multiple steps. The result is either failure
 * or an activated best chain. pblock is either NULL or a pointer to a block
 * that is already loaded (to avoid loading it again from disk).
 */
bool ActivateBestChain(CValidationState& state, CBlock* pblock, bool fAlreadyChecked)
{
    CBlockIndex* pindexNewTip = NULL;
    CBlockIndex* pindexMostWork = NULL;
    do {
        boost::this_thread::interruption_point();

        bool fInitialDownload;
        while (true) {
            TRY_LOCK(cs_main, lockMain);
            if (!lockMain) {
                MilliSleep(50);
                continue;
            }

            pindexMostWork = FindMostWorkChain();

            // Whether we have anything to do at all.
            if (pindexMostWork == NULL || pindexMostWork == chainActive.Tip())
                return true;

            if (!ActivateBestChainStep(state, pindexMostWork, pblock && pblock->GetHash() == pindexMostWork->GetBlockHash() ? pblock : NULL, fAlreadyChecked))
                return false;

            pindexNewTip = chainActive.Tip();
            fInitialDownload = IsInitialBlockDownload();
            break;
        }
        // When we reach this point, we switched to a new tip (stored in pindexNewTip).

        // Notifications/callbacks that can run without cs_main
        if (!fInitialDownload) {
            uint256 hashNewTip = pindexNewTip->GetBlockHash();
            // Relay inventory, but don't relay old inventory during initial block download.
            int nBlockEstimate = Checkpoints::GetTotalBlocksEstimate();
            {
                LOCK(cs_vNodes);
                BOOST_FOREACH (CNode* pnode, vNodes)
                    if (chainActive.Height() > (pnode->nStartingHeight != -1 ? pnode->nStartingHeight - 2000 : nBlockEstimate))
                        pnode->PushInventory(CInv(MSG_BLOCK, hashNewTip));
            }
            // Notify external listeners about the new tip.
            // Note: uiInterface, should switch main signals.
            uiInterface.NotifyBlockTip(hashNewTip);
            GetMainSignals().UpdatedBlockTip(pindexNewTip);

            unsigned size = 0;
            if (pblock)
                size = GetSerializeSize(*pblock, SER_NETWORK, PROTOCOL_VERSION);
            // If the size is over 1 MB notify external listeners, and it is within the last 5 minutes
            if (size > MAX_BLOCK_SIZE_LEGACY && pblock->GetBlockTime() > GetAdjustedTime() - 300) {
                uiInterface.NotifyBlockSize(static_cast<int>(size), hashNewTip);
            }
        }
    } while (pindexMostWork != chainActive.Tip());
    CheckBlockIndex();

    // Write changes periodically to disk, after relay.
    if (!FlushStateToDisk(state, FLUSH_STATE_PERIODIC)) {
        return false;
    }

    return true;
}

/**
 * Make the best chain active, in multiple steps. The result is either failure
 * or an activated best chain. pblock is either NULL or a pointer to a block
 * that is already loaded (to avoid loading it again from disk).
 */
bool ActivateBestChain_Legacy(CValidationState &state, const CChainParams& chainparams, const CBlock *pblock) {
    
    CBlockIndex *pindexMostWork = NULL;
    do {
        
        boost::this_thread::interruption_point();
        
        if (ShutdownRequested())
            break;

        CBlockIndex *pindexNewTip = NULL;
        const CBlockIndex *pindexFork;
        bool fInitialDownload;        
        {
            LOCK(cs_main);
            CBlockIndex *pindexOldTip = chainActive.Tip();
            pindexMostWork = FindMostWorkChain();

            // Whether we have anything to do at all.
            if (pindexMostWork == NULL || pindexMostWork == chainActive.Tip())
                return true;

            if (!ActivateBestChainStep_Legacy(state, chainparams, pindexMostWork, pblock && pblock->GetHash() == pindexMostWork->GetBlockHash() ? pblock : NULL))
                return false;

            pindexNewTip = chainActive.Tip();
            pindexFork = chainActive.FindFork(pindexOldTip);
            fInitialDownload = IsInitialBlockDownload();
        }
        // When we reach this point, we switched to a new tip (stored in pindexNewTip).

        // Notifications/callbacks that can run without cs_main
        // Always notify the UI if a new block tip was connected
        if (pindexFork != pindexNewTip) {
            uiInterface.NotifyBlockTip_Legacy(fInitialDownload, pindexNewTip);
            if (!fInitialDownload) {
                // Find the hashes of all blocks that weren't previously in the best chain.
                std::vector<uint256> vHashes;
                CBlockIndex *pindexToAnnounce = pindexNewTip;
                while (pindexToAnnounce != pindexFork) {
                    vHashes.push_back(pindexToAnnounce->GetBlockHash());
                    pindexToAnnounce = pindexToAnnounce->pprev;
                    if (vHashes.size() == MAX_BLOCKS_TO_ANNOUNCE_LEGACY) {
                        // Limit announcements in case of a huge reorganization.
                        // Rely on the peer's synchronization mechanism in that case.
                        break;
                    }
                }
                // Relay inventory, but don't relay old inventory during initial block download.
                int nBlockEstimate = 0;
                if (Checkpoints::fEnabled)
                    nBlockEstimate = Checkpoints::GetTotalBlocksEstimate();
                {
                    LOCK(cs_vNodes);
                    BOOST_FOREACH(CNode* pnode, vNodes) {
                        if (chainActive.Height() > (pnode->nStartingHeight != -1 ? pnode->nStartingHeight - 2000 : nBlockEstimate)) {
                            BOOST_REVERSE_FOREACH(const uint256& hash, vHashes) {
                                pnode->PushBlockHash(hash);
                            }
                        }
                    }
                }
                // Notify external listeners about the new tip.
                if (!vHashes.empty()) {
                GetMainSignals().UpdatedBlockTip(pindexNewTip);
                }
            }
        }
    } while(pindexMostWork != chainActive.Tip());
    CheckBlockIndex_Legacy();

    // Write changes periodically to disk, after relay.
    if (!FlushStateToDisk(state, FLUSH_STATE_PERIODIC)) {
        return false;
    }

    return true;
}

bool InvalidateBlock(CValidationState& state, CBlockIndex* pindex)
{
    AssertLockHeld(cs_main);

    // Mark the block itself as invalid.
    pindex->nStatus |= BLOCK_FAILED_VALID;
    setDirtyBlockIndex.insert(pindex);
    setBlockIndexCandidates.erase(pindex);

    while (chainActive.Contains(pindex)) {
        CBlockIndex* pindexWalk = chainActive.Tip();
        pindexWalk->nStatus |= BLOCK_FAILED_CHILD;
        setDirtyBlockIndex.insert(pindexWalk);
        setBlockIndexCandidates.erase(pindexWalk);
        // ActivateBestChain considers blocks already in chainActive
        // unconditionally valid already, so force disconnect away from it.
        if (!DisconnectTip(state)) {
            return false;
        }
    }

    // The resulting new best tip may not be in setBlockIndexCandidates anymore, so
    // add them again.
    BlockMap::iterator it = mapBlockIndex.begin();
    while (it != mapBlockIndex.end()) {
        if (it->second->IsValid(BLOCK_VALID_TRANSACTIONS) && it->second->nChainTx && !setBlockIndexCandidates.value_comp()(it->second, chainActive.Tip())) {
            setBlockIndexCandidates.insert(it->second);
        }
        it++;
    }

    InvalidChainFound(pindex);
    return true;
}

bool ReconsiderBlock(CValidationState& state, CBlockIndex* pindex)
{
    AssertLockHeld(cs_main);

    int nHeight = pindex->nHeight;

    // Remove the invalidity flag from this block and all its descendants.
    BlockMap::iterator it = mapBlockIndex.begin();
    while (it != mapBlockIndex.end()) {
        if (!it->second->IsValid() && it->second->GetAncestor(nHeight) == pindex) {
            it->second->nStatus &= ~BLOCK_FAILED_MASK;
            setDirtyBlockIndex.insert(it->second);
            if (it->second->IsValid(BLOCK_VALID_TRANSACTIONS) && it->second->nChainTx && setBlockIndexCandidates.value_comp()(chainActive.Tip(), it->second)) {
                setBlockIndexCandidates.insert(it->second);
            }
            if (it->second == pindexBestInvalid) {
                // Reset invalid block marker if it was pointing to one of those.
                pindexBestInvalid = NULL;
            }
        }
        it++;
    }

    // Remove the invalidity flag from all ancestors too.
    while (pindex != NULL) {
        if (pindex->nStatus & BLOCK_FAILED_MASK) {
            pindex->nStatus &= ~BLOCK_FAILED_MASK;
            setDirtyBlockIndex.insert(pindex);
        }
        pindex = pindex->pprev;
    }
    return true;
}

/* FORK OLD PIVX CODE
CBlockIndex* AddToBlockIndex(const CBlock& block)
{
    // Check for duplicate
    uint256 hash = block.GetHash();
    BlockMap::iterator it = mapBlockIndex.find(hash);
    if (it != mapBlockIndex.end())
        return it->second;

    // Construct new block index object
    CBlockIndex* pindexNew = new CBlockIndex(block);
    assert(pindexNew);
    // We assign the sequence id to blocks only when the full data is available,
    // to avoid miners withholding blocks but broadcasting headers, to get a
    // competitive advantage.
    pindexNew->nSequenceId = 0;
    BlockMap::iterator mi = mapBlockIndex.insert(make_pair(hash, pindexNew)).first;

    //mark as PoS seen
    if (pindexNew->IsProofOfStake())
        setStakeSeen.insert(make_pair(pindexNew->prevoutStake, pindexNew->nStakeTime));

    pindexNew->phashBlock = &((*mi).first);
    BlockMap::iterator miPrev = mapBlockIndex.find(block.hashPrevBlock);
    if (miPrev != mapBlockIndex.end()) {
        pindexNew->pprev = (*miPrev).second;
        pindexNew->nHeight = pindexNew->pprev->nHeight + 1;
        pindexNew->BuildSkip();

        //update previous block pointer
        pindexNew->pprev->pnext = pindexNew;

        // ppcoin: compute chain trust score
        pindexNew->bnChainTrust = (pindexNew->pprev ? pindexNew->pprev->bnChainTrust : 0) + pindexNew->GetBlockTrust();

        // ppcoin: compute stake entropy bit for stake modifier
        if (!pindexNew->SetStakeEntropyBit(pindexNew->GetStakeEntropyBit()))
            LogPrintf("AddToBlockIndex() : SetStakeEntropyBit() failed \n");

        // ppcoin: record proof-of-stake hash value
        if (pindexNew->IsProofOfStake()) {
            if (!mapProofOfStake.count(hash))
                LogPrintf("AddToBlockIndex() : hashProofOfStake not found in map \n");
            pindexNew->hashProofOfStake = mapProofOfStake[hash];
        }

        // ppcoin: compute stake modifier
        uint64_t nStakeModifier = 0;
        bool fGeneratedStakeModifier = false;
        if (!ComputeNextStakeModifier(pindexNew->pprev, nStakeModifier, fGeneratedStakeModifier))
            LogPrintf("AddToBlockIndex() : ComputeNextStakeModifier() failed \n");
        pindexNew->SetStakeModifier(nStakeModifier, fGeneratedStakeModifier);
        pindexNew->nStakeModifierOld = ComputeStakeModifier_Legacy(pindexNew->pprev, pindexNew->IsProofOfStake() ? block.vtx[1].vin[0].prevout.hash : pindexNew->GetBlockHash());
        pindexNew->nStakeModifierChecksum = GetStakeModifierChecksum(pindexNew);
        if (!CheckStakeModifierCheckpoints(pindexNew->nHeight, pindexNew->nStakeModifierChecksum))
            LogPrintf("AddToBlockIndex() : Rejected by stake modifier checkpoint height=%d, modifier=%s \n", pindexNew->nHeight, boost::lexical_cast<std::string>(nStakeModifier));
    }
    pindexNew->nChainWork = (pindexNew->pprev ? pindexNew->pprev->nChainWork : 0) + GetBlockProof(*pindexNew);
    pindexNew->RaiseValidity(BLOCK_VALID_TREE);
    if (pindexBestHeader == NULL || pindexBestHeader->nChainWork < pindexNew->nChainWork)
        pindexBestHeader = pindexNew;

    //update previous block pointer
    if (pindexNew->nHeight)
        pindexNew->pprev->pnext = pindexNew;

    setDirtyBlockIndex.insert(pindexNew);

    return pindexNew;
}
*/

CBlockIndex* AddToBlockIndex(const CBlock& block)
{
    // Check for duplicate
    uint256 hash = block.GetHash();
    BlockMap::iterator it = mapBlockIndex.find(hash);
    if (it != mapBlockIndex.end())
        return it->second;

    // Construct new block index object
    CBlockIndex* pindexNew = new CBlockIndex(block);
    assert(pindexNew);
    // We assign the sequence id to blocks only when the full data is available,
    // to avoid miners withholding blocks but broadcasting headers, to get a
    // competitive advantage.
    pindexNew->nSequenceId = 0;
    BlockMap::iterator mi = mapBlockIndex.insert(make_pair(hash, pindexNew)).first;

    //mark as PoS seen
    if (pindexNew->IsProofOfStake())
        setStakeSeen.insert(make_pair(pindexNew->prevoutStake, pindexNew->nStakeTime));

    pindexNew->phashBlock = &((*mi).first);
    BlockMap::iterator miPrev = mapBlockIndex.find(block.hashPrevBlock);
    if (miPrev != mapBlockIndex.end())
    {
        pindexNew->pprev = (*miPrev).second;
        pindexNew->nHeight = pindexNew->pprev->nHeight + 1;
        pindexNew->BuildSkip();

        //update previous block pointer
        pindexNew->pprev->pnext = pindexNew;

        // ppcoin: compute chain trust score
        pindexNew->bnChainTrust = (pindexNew->pprev ? pindexNew->pprev->bnChainTrust : 0) + pindexNew->GetBlockTrust();

        // ppcoin: compute stake entropy bit for stake modifier
        if (!pindexNew->SetStakeEntropyBit(pindexNew->GetStakeEntropyBit()))
            LogPrintf("AddToBlockIndex() : SetStakeEntropyBit() failed \n");

        // ppcoin: record proof-of-stake hash value
        if (pindexNew->IsProofOfStake()) {
            if (!mapProofOfStake.count(hash))
                LogPrintf("AddToBlockIndex() : hashProofOfStake not found in map \n");
            pindexNew->hashProofOfStake = mapProofOfStake[hash];
        }

        // ppcoin: compute stake modifier
        uint64_t nStakeModifier = 0;
        bool fGeneratedStakeModifier = false;
        if (!ComputeNextStakeModifier(pindexNew->pprev, nStakeModifier, fGeneratedStakeModifier))
            LogPrintf("AddToBlockIndex() : ComputeNextStakeModifier() failed \n");
        pindexNew->SetStakeModifier(nStakeModifier, fGeneratedStakeModifier);
        pindexNew->nStakeModifierOld = ComputeStakeModifier_Legacy(pindexNew->pprev, pindexNew->IsProofOfStake() ? block.vtx[1].vin[0].prevout.hash : pindexNew->GetBlockHash());
        pindexNew->nStakeModifierChecksum = GetStakeModifierChecksum(pindexNew);
        if (!CheckStakeModifierCheckpoints(pindexNew->nHeight, pindexNew->nStakeModifierChecksum))
            LogPrintf("AddToBlockIndex() : Rejected by stake modifier checkpoint height=%d, modifier=%s \n", pindexNew->nHeight, boost::lexical_cast<std::string>(nStakeModifier));
    }
    pindexNew->nChainWork = (pindexNew->pprev ? pindexNew->pprev->nChainWork : 0) + GetBlockProof(*pindexNew);
    pindexNew->RaiseValidity(BLOCK_VALID_TREE);
    if (pindexBestHeader == NULL || pindexBestHeader->nChainWork < pindexNew->nChainWork)
        pindexBestHeader = pindexNew;

    //update previous block pointer
    if (pindexNew->nHeight)
        pindexNew->pprev->pnext = pindexNew;

    setDirtyBlockIndex.insert(pindexNew);

    return pindexNew;
}

/** Mark a block as having its data received and checked (up to BLOCK_VALID_TRANSACTIONS). */
bool ReceivedBlockTransactions(const CBlock& block, CValidationState& state, CBlockIndex* pindexNew, const CDiskBlockPos& pos)
{
    if (block.IsProofOfStake())
        pindexNew->SetProofOfStake();
    pindexNew->nTx = block.vtx.size();
    pindexNew->nChainTx = 0;
    pindexNew->nFile = pos.nFile;
    pindexNew->nDataPos = pos.nPos;
    pindexNew->nUndoPos = 0;
    pindexNew->nStatus |= BLOCK_HAVE_DATA;
    pindexNew->RaiseValidity(BLOCK_VALID_TRANSACTIONS);
    setDirtyBlockIndex.insert(pindexNew);

    if (pindexNew->pprev == NULL || pindexNew->pprev->nChainTx) {
        // If pindexNew is the genesis block or all parents are BLOCK_VALID_TRANSACTIONS.
        deque<CBlockIndex*> queue;
        queue.push_back(pindexNew);

        // Recursively process any descendant blocks that now may be eligible to be connected.
        while (!queue.empty()) {
            CBlockIndex* pindex = queue.front();
            queue.pop_front();
            pindex->nChainTx = (pindex->pprev ? pindex->pprev->nChainTx : 0) + pindex->nTx;
            {
                LOCK(cs_nBlockSequenceId);
                pindex->nSequenceId = nBlockSequenceId++;
            }
            if (chainActive.Tip() == NULL || !setBlockIndexCandidates.value_comp()(pindex, chainActive.Tip())) {
                setBlockIndexCandidates.insert(pindex);
            }
            std::pair<std::multimap<CBlockIndex*, CBlockIndex*>::iterator, std::multimap<CBlockIndex*, CBlockIndex*>::iterator> range = mapBlocksUnlinked.equal_range(pindex);
            while (range.first != range.second) {
                std::multimap<CBlockIndex*, CBlockIndex*>::iterator it = range.first;
                queue.push_back(it->second);
                range.first++;
                mapBlocksUnlinked.erase(it);
            }
        }
    } else {
        if (pindexNew->pprev && pindexNew->pprev->IsValid(BLOCK_VALID_TREE)) {
            mapBlocksUnlinked.insert(std::make_pair(pindexNew->pprev, pindexNew));
        }
    }

    return true;
}

bool FindBlockPos(CValidationState &state, CDiskBlockPos &pos, unsigned int nAddSize, unsigned int nHeight, uint64_t nTime, bool fKnown = false)
{
    LOCK(cs_LastBlockFile);

    unsigned int nFile = fKnown ? pos.nFile : nLastBlockFile;
    if (vinfoBlockFile.size() <= nFile) {
        vinfoBlockFile.resize(nFile + 1);
    }

    if (!fKnown) {
        while (vinfoBlockFile[nFile].nSize + nAddSize >= MAX_BLOCKFILE_SIZE) {
            nFile++;
            if (vinfoBlockFile.size() <= nFile) {
                vinfoBlockFile.resize(nFile + 1);
            }
        }
        pos.nFile = nFile;
        pos.nPos = vinfoBlockFile[nFile].nSize;
    }

    if ((int)nFile != nLastBlockFile) {
        if (!fKnown) {
            LogPrintf("Leaving block file %i: %s\n", nLastBlockFile, vinfoBlockFile[nLastBlockFile].ToString());
        }
        FlushBlockFile(!fKnown);
        nLastBlockFile = nFile;
    }

    vinfoBlockFile[nFile].AddBlock(nHeight, nTime);
    if (fKnown)
        vinfoBlockFile[nFile].nSize = std::max(pos.nPos + nAddSize, vinfoBlockFile[nFile].nSize);
    else
        vinfoBlockFile[nFile].nSize += nAddSize;

    if (!fKnown) {
        unsigned int nOldChunks = (pos.nPos + BLOCKFILE_CHUNK_SIZE - 1) / BLOCKFILE_CHUNK_SIZE;
        unsigned int nNewChunks = (vinfoBlockFile[nFile].nSize + BLOCKFILE_CHUNK_SIZE - 1) / BLOCKFILE_CHUNK_SIZE;
        if (nNewChunks > nOldChunks) {
            if (fPruneMode)
                fCheckForPruning = true;
            if (CheckDiskSpace(nNewChunks * BLOCKFILE_CHUNK_SIZE - pos.nPos)) {
                FILE *file = OpenBlockFile(pos);
                if (file) {
                    LogPrintf("Pre-allocating up to position 0x%x in blk%05u.dat\n", nNewChunks * BLOCKFILE_CHUNK_SIZE, pos.nFile);
                    AllocateFileRange(file, pos.nPos, nNewChunks * BLOCKFILE_CHUNK_SIZE - pos.nPos);
                    fclose(file);
                }
            }
            else
                return state.Error("out of disk space");
        }
    }

    setDirtyFileInfo.insert(nFile);
    return true;
}


bool FindUndoPos(CValidationState& state, int nFile, CDiskBlockPos& pos, unsigned int nAddSize)
{
    pos.nFile = nFile;

    LOCK(cs_LastBlockFile);

    unsigned int nNewSize;
    pos.nPos = vinfoBlockFile[nFile].nUndoSize;
    nNewSize = vinfoBlockFile[nFile].nUndoSize += nAddSize;
    setDirtyFileInfo.insert(nFile);

    unsigned int nOldChunks = (pos.nPos + UNDOFILE_CHUNK_SIZE - 1) / UNDOFILE_CHUNK_SIZE;
    unsigned int nNewChunks = (nNewSize + UNDOFILE_CHUNK_SIZE - 1) / UNDOFILE_CHUNK_SIZE;
    if (nNewChunks > nOldChunks) {
        if (CheckDiskSpace(nNewChunks * UNDOFILE_CHUNK_SIZE - pos.nPos)) {
            FILE* file = OpenUndoFile(pos);
            if (file) {
                LogPrintf("Pre-allocating up to position 0x%x in rev%05u.dat\n", nNewChunks * UNDOFILE_CHUNK_SIZE, pos.nFile);
                AllocateFileRange(file, pos.nPos, nNewChunks * UNDOFILE_CHUNK_SIZE - pos.nPos);
                fclose(file);
            }
        } else
            return state.Error("out of disk space");
    }

    return true;
}

bool FindUndoPos_Legacy(CValidationState& state, int nFile, CDiskBlockPos& pos, unsigned int nAddSize)
{
    pos.nFile = nFile;

    LOCK(cs_LastBlockFile);

    unsigned int nNewSize;
    pos.nPos = vinfoBlockFile[nFile].nUndoSize;
    nNewSize = vinfoBlockFile[nFile].nUndoSize += nAddSize;
    setDirtyFileInfo.insert(nFile);

    unsigned int nOldChunks = (pos.nPos + UNDOFILE_CHUNK_SIZE - 1) / UNDOFILE_CHUNK_SIZE;
    unsigned int nNewChunks = (nNewSize + UNDOFILE_CHUNK_SIZE - 1) / UNDOFILE_CHUNK_SIZE;
    if (nNewChunks > nOldChunks) {
        if (fPruneMode)
            fCheckForPruning = true;
        if (CheckDiskSpace(nNewChunks * UNDOFILE_CHUNK_SIZE - pos.nPos)) {
            FILE* file = OpenUndoFile(pos);
            if (file) {
                LogPrintf("Pre-allocating up to position 0x%x in rev%05u.dat\n", nNewChunks * UNDOFILE_CHUNK_SIZE, pos.nFile);
                AllocateFileRange(file, pos.nPos, nNewChunks * UNDOFILE_CHUNK_SIZE - pos.nPos);
                fclose(file);
            }
        } else
            return state.Error("out of disk space");
    }

    return true;
}

int GetnHeight(const CBlockIndex* pIndex) 
{
    return pIndex ? pIndex->nHeight : chainActive.Height();
}

bool CheckBlockHeader(const CBlockHeader& block, const int nHeight, CValidationState& state, bool fCheckPOW)
{
    if (fDebug) LogPrintf("CheckBlockHeader fCheckPOW: %s \n", fCheckPOW ? "true" : "false" );
    // Check proof of work matches claimed amount
    if (fCheckPOW && !CheckProofOfWork(block.GetHash(), block.nBits, nHeight ))
        return state.DoS(50, error("CheckBlockHeader() : proof of work failed"),
            REJECT_INVALID, "high-hash");

    return true;
}

bool CheckBlockHeader_Legacy(const CBlockHeader& block, const int nHeight, CValidationState& state, bool fCheckPOW)
{
    // Check proof of work matches claimed amount
    if (fCheckPOW && !CheckProofOfWork(block.GetHash(), block.nBits, nHeight))
        return state.DoS(50, error("CheckBlockHeader(): proof of work failed"), REJECT_INVALID, "high-hash");

    // Check timestamp
    if (block.GetBlockTime() > GetAdjustedTime() + 2 * 60 * 60)
        return state.Invalid(error("CheckBlockHeader(): block timestamp too far in the future"), REJECT_INVALID, "time-too-new");

    return true;
}

bool CheckBlock(const CBlock& block, const int height, CValidationState& state, bool fCheckPOW, bool fCheckMerkleRoot, bool fCheckSig)
{
    // These are checks that are independent of context.

    // Check that the header is valid (particularly PoW).  This is mostly
    // redundant with the call in AcceptBlockHeader.
    if (fDebug) LogPrintf("CheckBlock fCheckPOW: %s \n", fCheckPOW ? "true" : "false" );
    if (!CheckBlockHeader(block, height, state, block.IsProofOfWork() && fCheckPOW))
        return state.DoS(100, error("CheckBlock() : CheckBlockHeader failed"),
            REJECT_INVALID, "bad-header", true);

    // Check timestamp
    if (fDebug) LogPrint("debug", "%s: block=%s  is proof of stake=%s \n", __func__, block.GetHash().ToString().c_str(), block.IsProofOfStake() ? "true" : "false");
    if (block.GetBlockTime() > GetAdjustedTime() + (block.IsProofOfStake() ? 180 : 7200)) // 3 minute future drift for PoS
        return state.Invalid(error("CheckBlock() : block timestamp too far in the future"),
            REJECT_INVALID, "time-too-new");

    // Check the merkle root.
    if (fCheckMerkleRoot) {
        bool mutated;
        uint256 hashMerkleRoot2 = block.BuildMerkleTree(&mutated);
        if (block.hashMerkleRoot != hashMerkleRoot2)
            return state.DoS(100, error("CheckBlock() : hashMerkleRoot mismatch"),
                REJECT_INVALID, "bad-txnmrklroot", true);

        // Check for merkle tree malleability (CVE-2012-2459): repeating sequences
        // of transactions in a block without affecting the merkle root of a block,
        // while still invalidating it.
        if (mutated)
            return state.DoS(100, error("CheckBlock() : duplicate transaction"),
                REJECT_INVALID, "bad-txns-duplicate", true);
    }

    // All potential-corruption validation must be done before we do any
    // transaction validation, as otherwise we may mark the header as invalid
    // because we receive the wrong transactions for it.

    // Size limits
    unsigned int nMaxBlockSize = MAX_BLOCK_SIZE_CURRENT;
    if (block.vtx.empty() || block.vtx.size() > nMaxBlockSize || ::GetSerializeSize(block, SER_NETWORK, PROTOCOL_VERSION) > nMaxBlockSize)
        return state.DoS(100, error("CheckBlock() : size limits failed"),
            REJECT_INVALID, "bad-blk-length");

    // First transaction must be coinbase, the rest must not be
    if (block.vtx.empty() || !block.vtx[0].IsCoinBase())
        return state.DoS(100, error("CheckBlock() : first tx is not coinbase"),
            REJECT_INVALID, "bad-cb-missing");
    for (unsigned int i = 1; i < block.vtx.size(); i++)
        if (block.vtx[i].IsCoinBase())
            return state.DoS(100, error("CheckBlock() : more than one coinbase"),
                REJECT_INVALID, "bad-cb-multiple");

    if (block.IsProofOfStake()) {
        // Coinbase output should be empty if proof-of-stake block
        if (block.vtx[0].vout.size() != 1 || !block.vtx[0].vout[0].IsEmpty())
            return state.DoS(100, error("CheckBlock() : coinbase output not empty for proof-of-stake block"));

        // Second transaction must be coinstake, the rest must not be
        if (block.vtx.empty() || !block.vtx[1].IsCoinStake())
            return state.DoS(100, error("CheckBlock() : second tx is not coinstake"));
        for (unsigned int i = 2; i < block.vtx.size(); i++)
            if (block.vtx[i].IsCoinStake())
                return state.DoS(100, error("CheckBlock() : more than one coinstake"));
    }

    // ----------- swiftTX transaction scanning -----------
    if (IsSporkActive(SPORK_3_SWIFTTX_BLOCK_FILTERING)) {
        BOOST_FOREACH (const CTransaction& tx, block.vtx) {
            if (!tx.IsCoinBase()) {
                //only reject blocks when it's based on complete consensus
                BOOST_FOREACH (const CTxIn& in, tx.vin) {
                    if (mapLockedInputs.count(in.prevout)) {
                        if (mapLockedInputs[in.prevout] != tx.GetHash()) {
                            mapRejectedBlocks.insert(make_pair(block.GetHash(), GetTime()));
                            LogPrintf("CheckBlock() : found conflicting transaction with transaction lock %s %s\n", mapLockedInputs[in.prevout].ToString(), tx.GetHash().ToString());
                            return state.DoS(0, error("CheckBlock() : found conflicting transaction with transaction lock"),
                                REJECT_INVALID, "conflicting-tx-ix");
                        }
                    }
                }
            }
        }
    } else {
        LogPrintf("CheckBlock() : skipping transaction locking checks\n");
    }

    // masternode payments / budgets
    CBlockIndex* pindexPrev = chainActive.Tip();
    int nHeight = 0;
    if (pindexPrev != NULL) {
        if (pindexPrev->GetBlockHash() == block.hashPrevBlock) {
            nHeight = pindexPrev->nHeight + 1;
        } else { //out of order
            BlockMap::iterator mi = mapBlockIndex.find(block.hashPrevBlock);
            if (mi != mapBlockIndex.end() && (*mi).second)
                nHeight = (*mi).second->nHeight + 1;
        }

        // KORE
        // It is entierly possible that we don't have enough data and this could fail
        // (i.e. the block could indeed be valid). Store the block for later consideration
        // but issue an initial reject message.
        // The case also exists that the sending peer could not have enough data to see
        // that this block is invalid, so don't issue an outright ban.
        if (nHeight != 0 && !IsInitialBlockDownload()) {
            if (!IsBlockPayeeValid(block, nHeight)) {
                mapRejectedBlocks.insert(make_pair(block.GetHash(), GetTime()));
                return state.DoS(0, error("CheckBlock() : Couldn't find masternode/budget payment"),
                        REJECT_INVALID, "bad-cb-payee");
            }
        } else {
            if (fDebug)
                LogPrintf("CheckBlock(): Masternode payment check skipped on sync - skipping IsBlockPayeeValid()\n");
        }
    }

    // Check transactions
    //vector<CBigNum> vBlockSerials;
    for (const CTransaction& tx : block.vtx) {
        if (!CheckTransaction(tx, state))
            return error("CheckBlock() : CheckTransaction failed");        
    }


    unsigned int nSigOps = 0;
    BOOST_FOREACH (const CTransaction& tx, block.vtx) {
        nSigOps += GetLegacySigOpCount(tx);
    }
    unsigned int nMaxBlockSigOps = MAX_BLOCK_SIGOPS_LEGACY;
    if (nSigOps > nMaxBlockSigOps)
        return state.DoS(100, error("CheckBlock() : out-of-bounds SigOpCount"),
            REJECT_INVALID, "bad-blk-sigops", true);

    return true;
}

bool CheckBlock_Legacy(const CBlock& block, const int height, CValidationState& state, bool fCheckPOW, bool fCheckMerkleRoot)
{
    // These are checks that are independent of context.

    if (block.fChecked)
        return true;

    // Check that the header is valid (particularly PoW).  This is mostly
    // redundant with the call in AcceptBlockHeader.
    if (!CheckBlockHeader_Legacy(block, height, state, block.IsProofOfWork() && fCheckPOW))
        return false;

    CBlockIndex* pindexPrev = chainActive.Tip();

    // Check the merkle root.
    if (fCheckMerkleRoot) {
        bool mutated;
        uint256 hashMerkleRoot2 = BlockMerkleRoot(block, &mutated);
        if (block.hashMerkleRoot != hashMerkleRoot2)
            return state.DoS(100, error("CheckBlock(): hashMerkleRoot mismatch"), REJECT_INVALID, "bad-txnmrklroot", true);

        // Check for merkle tree malleability (CVE-2012-2459): repeating sequences
        // of transactions in a block without affecting the merkle root of a block,
        // while still invalidating it.
        if (mutated)
            return state.DoS(100, error("CheckBlock(): duplicate transaction"), REJECT_INVALID, "bad-txns-duplicate", true);
    }


    // All potential-corruption validation must be done before we do any
    // transaction validation, as otherwise we may mark the header as invalid
    // because we receive the wrong transactions for it.

    // Size limits
    if (block.vtx.empty() || block.vtx.size() > MAX_BLOCK_SIZE_LEGACY || ::GetSerializeSize(block, SER_NETWORK, PROTOCOL_VERSION) > MAX_BLOCK_SIZE_LEGACY)
        return state.DoS(100, error("CheckBlock(): size limits failed"), REJECT_INVALID, "bad-blk-length");


    // First transaction must be coinbase, the rest must not be
    if (block.vtx.empty() || !block.vtx[0].IsCoinBase())
        return state.DoS(100, error("CheckBlock(): first tx is not coinbase"), REJECT_INVALID, "bad-cb-missing");
    for (unsigned int i = 1; i < block.vtx.size(); i++)
        if (block.vtx[i].IsCoinBase())
            return state.DoS(100, error("CheckBlock(): more than one coinbase"), REJECT_INVALID, "bad-cb-multiple");

    // Check coinbase timestamp
    if (block.GetBlockTime() > GetAdjustedTime() + 2 * 60 * 60)
        return state.DoS(25, error("CheckBlock(): coinbase timestamp is too early blocktime=%d nTimeTx=%u", block.GetBlockTime(), block.vtx[0].nTime),
                         REJECT_INVALID, "bad-cb-time");


    // Check coinstake timestamp
    if (block.IsProofOfStake() && !CheckCoinStakeTimestamp(block.GetBlockTime(), block.vtx[1].nTime))
        return state.DoS(50, error("CheckBlock(): coinstake timestamp violation nTimeBlock=%d nTimeTx=%u", block.GetBlockTime(), block.vtx[1].nTime),
                         REJECT_INVALID, "bad-cs-time");

    if (block.IsProofOfStake())
    {
        // Coinbase output must be empty if proof-of-stake block
        if (block.vtx[0].vout.size() != 1 || !block.vtx[0].vout[0].IsEmpty())
            return state.DoS(100, error("CheckBlock(): coinbase output not empty for proof-of-stake block"), REJECT_INVALID, "bad-cb-not-empty");

        // Second transaction must be coinstake, the rest must not be
        if (block.vtx.size() < 2 || !block.vtx[1].IsCoinStake())
            return state.DoS(100, error("CheckBlock(): second tx is not coinstake"), REJECT_INVALID, "bad-cs-missing");

        for (unsigned int i = 2; i < block.vtx.size(); i++)
            if (block.vtx[i].IsCoinStake())
                return state.DoS(100, error("CheckBlock(): more than one coinstake"), REJECT_INVALID, "bad-cs-multiple");
    }

        // Check proof-of-stake block signature
        if (!CheckBlockSignature_Legacy(block, block.GetHash()))
            return state.DoS(100, error("CheckBlock(): bad proof-of-stake block signature"), REJECT_INVALID, "bad-block-signature");

    // ----------- swiftTX transaction scanning -----------
    BOOST_FOREACH (const CTransaction& tx, block.vtx) {
        if (!tx.IsCoinBase()) {
            //only reject blocks when it's based on complete consensus
            BOOST_FOREACH (const CTxIn& in, tx.vin) {
                if (mapLockedInputs.count(in.prevout)) {
                    if (mapLockedInputs[in.prevout] != tx.GetHash()) {
                        mapRejectedBlocks.insert(make_pair(block.GetHash(), GetTime()));
                        return state.DoS(0, error("CheckBlock() : found conflicting transaction with transaction lock"),
                            REJECT_INVALID, "conflicting-tx-ix");
                    }
                }
            }
        }
    }


    // ----------- masternode payments / budgets -----------


    if (pindexPrev != NULL) {
        int nHeight = 0;
        if (pindexPrev->GetBlockHash() == block.hashPrevBlock) {
            nHeight = pindexPrev->nHeight + 1;
        } else { //out of order
            BlockMap::iterator mi = mapBlockIndex.find(block.hashPrevBlock);
            if (mi != mapBlockIndex.end() && (*mi).second)
                nHeight = (*mi).second->nHeight + 1;
        }

        if (nHeight != 0 && !IsInitialBlockDownload()) {
            if (!IsBlockPayeeValid_Legacy(block, nHeight)) {
                mapRejectedBlocks.insert(make_pair(block.GetHash(), GetTime()));
                return state.DoS(100, error("CheckBlock() : Couldn't find masternode/budget payment"));
            }
        } else {
            if (fDebug)
                LogPrintf("CheckBlock(): Masternode payment check skipped on sync - skipping IsBlockPayeeValid()\n");
        }
    }    

        // Check transactions
        BOOST_FOREACH(const CTransaction& tx, block.vtx){
        if (!CheckTransaction(tx, state))
            return error("CheckBlock(): CheckTransaction of %s failed with %s",tx.GetHash().ToString(), FormatStateMessage_Legacy(state));

        // check transaction timestamp
        if (block.GetBlockTime() < (int64_t)tx.nTime)
            return state.DoS(100, error("CheckBlock() : block timestamp earlier than transaction timestamp"), REJECT_INVALID, "bad-tx-time");
            
    }
    unsigned int nSigOps = 0;
    BOOST_FOREACH(const CTransaction& tx, block.vtx)
    {
        nSigOps += GetLegacySigOpCount(tx);
    }
    if (nSigOps > MAX_BLOCK_SIGOPS_LEGACY)
        return state.DoS(100, error("CheckBlock(): out-of-bounds SigOpCount"),
                         REJECT_INVALID, "bad-blk-sigops");

    if (fCheckPOW && fCheckMerkleRoot)
        block.fChecked = true;
    return true;
}

bool CheckWork(const CBlock block, CBlockIndex* const pindexPrev)
{
    if (pindexPrev == NULL)
        return error("%s : null pindexPrev for block %s", __func__, block.GetHash().ToString().c_str());

    unsigned int nBitsRequired = GetNextWorkRequired(pindexPrev, &block, block.IsProofOfStake());

#ifdef LICO
    if (block.IsProofOfWork() && (pindexPrev->nHeight + 1 <= 68589)) {
        double n1 = ConvertBitsToDouble(block.nBits);
        double n2 = ConvertBitsToDouble(nBitsRequired);

        if (abs(n1 - n2) > n1 * 0.5)
            return error("%s : incorrect proof of work (DGW pre-fork) - %f %f %f at %d", __func__, abs(n1 - n2), n1, n2, pindexPrev->nHeight + 1);

        return true;
    }
#endif    

    if (block.nBits != nBitsRequired)
        return error("%s : incorrect proof of work at %d", __func__, pindexPrev->nHeight + 1);

    return true;
}

bool ContextualCheckBlockHeader(const CBlockHeader& block, CValidationState& state, CBlockIndex* const pindexPrev)
{
    uint256 hash = block.GetHash();

    if (hash == Params().HashGenesisBlock())
        return true;

    assert(pindexPrev);

<<<<<<< HEAD
    int nHeight = pindexPrev->nHeight + 1;

    //If this is a reorg, check that it is not too deep
    int nMaxReorgDepth = GetArg("-maxreorg", Params().MaxReorganizationDepth());
    if (chainActive.Height() - nHeight >= nMaxReorgDepth)
        return state.DoS(1, error("%s: forked chain older than max reorganization depth (height %d)", __func__, nHeight));

    // Check timestamp against prev
    if (block.GetBlockTime() <= pindexPrev->GetMedianTimePast()) {
        LogPrintf("Block time = %d , GetMedianTimePast = %d \n", block.GetBlockTime(), pindexPrev->GetMedianTimePast());
        return state.Invalid(error("%s : block's timestamp is too early", __func__),
            REJECT_INVALID, "time-too-old");
    }

    // Check that the block chain matches the known block chain up to a checkpoint
    if (!Checkpoints::CheckBlock(nHeight, hash))
        return state.DoS(100, error("%s : rejected by checkpoint lock-in at %d", __func__, nHeight),
            REJECT_CHECKPOINT, "checkpoint mismatch");

    // Don't accept any forks from the main chain prior to last checkpoint
    CBlockIndex* pcheckpoint = Checkpoints::GetLastCheckpoint();
    if (pcheckpoint && nHeight < pcheckpoint->nHeight)
        return state.DoS(0, error("%s : forked chain older than last checkpoint (height %d)", __func__, nHeight));

    // Reject block.nVersion=1 blocks when 95% (75% on testnet) of the network has upgraded:
    if (block.nVersion < 2 &&
        CBlockIndex::IsSuperMajority(2, pindexPrev, Params().RejectBlockOutdatedMajority())) {
        return state.Invalid(error("%s : rejected nVersion=1 block", __func__),
            REJECT_OBSOLETE, "bad-version");
    }

    // Reject block.nVersion=2 blocks when 95% (75% on testnet) of the network has upgraded:
    if (block.nVersion < 3 && CBlockIndex::IsSuperMajority(3, pindexPrev, Params().RejectBlockOutdatedMajority())) {
        return state.Invalid(error("%s : rejected nVersion=2 block", __func__),
            REJECT_OBSOLETE, "bad-version");
    }

    return true;
}

bool ContextualCheckBlockHeader_Legacy(const CBlockHeader& block, CValidationState& state, CBlockIndex * const pindexPrev)
{
    // Check timestamp against prev
    if (block.GetBlockTime() <= pindexPrev->GetMedianTimePast())
        return state.Invalid(error("%s: block's timestamp is too early nVersion= %d ", __func__, block.nVersion), REJECT_INVALID, "time-too-old");

    return true;
}


bool IsBlockHashInChain(const uint256& hashBlock)
{
    if (hashBlock == 0 || !mapBlockIndex.count(hashBlock))
        return false;

    return chainActive.Contains(mapBlockIndex[hashBlock]);
}

bool IsTransactionInChain(const uint256& txId, int& nHeightTx, CTransaction& tx)
{
    uint256 hashBlock;
    if (!GetTransaction(txId, tx, hashBlock, true))
        return false;
    if (!IsBlockHashInChain(hashBlock))
        return false;

    nHeightTx = mapBlockIndex.at(hashBlock)->nHeight;
    return true;
}

bool IsTransactionInChain(const uint256& txId, int& nHeightTx)
{
    CTransaction tx;
    return IsTransactionInChain(txId, nHeightTx, tx);
}

bool ContextualCheckBlock(const CBlock& block, CValidationState& state, CBlockIndex* const pindexPrev)
{
    const int nHeight = pindexPrev == NULL ? 0 : pindexPrev->nHeight + 1;

    // Check that all transactions are finalized
    BOOST_FOREACH (const CTransaction& tx, block.vtx)
        if (!IsFinalTx(tx, nHeight, block.GetBlockTime())) {
            return state.DoS(10, error("%s : contains a non-final transaction", __func__), REJECT_INVALID, "bad-txns-nonfinal");
        }

    // Enforce block.nVersion=2 rule that the coinbase starts with serialized block height
    // if 750 of the last 1,000 blocks are version 2 or greater (51/100 if testnet):
    if (block.nVersion >= 2 &&
        CBlockIndex::IsSuperMajority(2, pindexPrev, Params().EnforceBlockUpgradeMajority())) {
        CScript expect = CScript() << nHeight;
        if (block.vtx[0].vin[0].scriptSig.size() < expect.size() ||
            !std::equal(expect.begin(), expect.end(), block.vtx[0].vin[0].scriptSig.begin())) {
            return state.DoS(100, error("%s : block height mismatch in coinbase", __func__), REJECT_INVALID, "bad-cb-height");
        }
=======
bool static AlreadyHave(const CInv& inv)
{
    switch (inv.type) {
    case MSG_TX: {
        if (fDebug) LogPrintf("AlreadyHave inv.type = MSG_TX \n");
        bool txInMap = false;
        txInMap = mempool.exists(inv.hash);
        return txInMap || mapOrphanTransactions.count(inv.hash) ||
               pcoinsTip->HaveCoins(inv.hash);
    }
    case MSG_DSTX:
        if (fDebug) LogPrintf("AlreadyHave inv.type = MSG_DSTX \n");
        return mapObfuscationBroadcastTxes.count(inv.hash);
    case MSG_BLOCK:
        if (fDebug) LogPrintf("AlreadyHave inv.type = MSG_BLOCK \n");
        return mapBlockIndex.count(inv.hash);
    case MSG_TXLOCK_REQUEST:
        if (fDebug) LogPrintf("AlreadyHave inv.type = MSG_TXLOCK_REQUEST \n");
        return mapTxLockReq.count(inv.hash) ||
               mapTxLockReqRejected.count(inv.hash);
    case MSG_TXLOCK_VOTE:
        if (fDebug) LogPrintf("AlreadyHave inv.type = MSG_TXLOCK_VOTE \n");
        return mapTxLockVote.count(inv.hash);
    case MSG_SPORK:
        if (fDebug) LogPrintf("AlreadyHave inv.type = MSG_SPORK \n");
        return mapSporks.count(inv.hash);
    case MSG_MASTERNODE_WINNER:
        if (fDebug) LogPrintf("AlreadyHave inv.type = MSG_MASTERNODE_WINNER \n");
        if (masternodePayments.mapMasternodePayeeVotes.count(inv.hash)) {
            masternodeSync.AddedMasternodeWinner(inv.hash);
            return true;
        }
        return false;
    case MSG_BUDGET_VOTE:
        if (fDebug) LogPrintf("AlreadyHave inv.type = MSG_BUDGET_VOTE \n");
        if (budget.mapSeenMasternodeBudgetVotes.count(inv.hash)) {
            masternodeSync.AddedBudgetItem(inv.hash);
            return true;
        }
        return false;
    case MSG_BUDGET_PROPOSAL:
        if (fDebug) LogPrintf("AlreadyHave inv.type = MSG_BUDGET_PROPOSAL \n");
        if (budget.mapSeenMasternodeBudgetProposals.count(inv.hash)) {
            masternodeSync.AddedBudgetItem(inv.hash);
            return true;
        }
        return false;
    case MSG_BUDGET_FINALIZED_VOTE:
        if (fDebug) LogPrintf("AlreadyHave inv.type = MSG_BUDGET_FINALIZED_VOTE \n");
        if (budget.mapSeenFinalizedBudgetVotes.count(inv.hash)) {
            masternodeSync.AddedBudgetItem(inv.hash);
            return true;
        }
        return false;
    case MSG_BUDGET_FINALIZED:
        if (fDebug) LogPrintf("AlreadyHave inv.type = MSG_BUDGET_FINALIZED \n");
        if (budget.mapSeenFinalizedBudgets.count(inv.hash)) {
            masternodeSync.AddedBudgetItem(inv.hash);
            return true;
        }
        return false;
    case MSG_MASTERNODE_ANNOUNCE:
        if (fDebug) LogPrintf("AlreadyHave inv.type = MSG_MASTERNODE_ANNOUNCE \n");
        if (mnodeman.mapSeenMasternodeBroadcast.count(inv.hash)) {
            masternodeSync.AddedMasternodeList(inv.hash);
            return true;
        }
        return false;
    case MSG_MASTERNODE_PING:
        if (fDebug) LogPrintf("AlreadyHave inv.type = MSG_MASTERNODE_PING \n");
        return mnodeman.mapSeenMasternodePing.count(inv.hash);
>>>>>>> ba32acc1
    }

    return true;
}

// Protected by cs_main
VersionBitsCache versionbitscache;

bool ContextualCheckBlock_Legacy(const CBlock& block, CValidationState& state, CBlockIndex * const pindexPrev)
{
    const int nHeight = pindexPrev == NULL ? 0 : pindexPrev->nHeight + 1;

    if (block.IsProofOfWork() && nHeight > Params().LAST_POW_BLOCK())
        return state.DoS(100, error("%s : reject proof-of-work at height %d", __func__, nHeight), REJECT_INVALID, "bad-pow-height");

    // Start enforcing BIP113 (Median Time Past) using versionbits logic.
    int nLockTimeFlags = 0;
    if (VersionBitsState(pindexPrev, CChainParams::DEPLOYMENT_CSV, versionbitscache) == THRESHOLD_ACTIVE) {
        nLockTimeFlags |= LOCKTIME_MEDIAN_TIME_PAST;
    }

    int64_t nLockTimeCutoff = (nLockTimeFlags & LOCKTIME_MEDIAN_TIME_PAST) ? pindexPrev->GetMedianTimePast() : block.GetBlockTime();

    // Check that all transactions are finalized
    BOOST_FOREACH(const CTransaction& tx, block.vtx) {
        if (!IsFinalTx_Legacy(tx, nHeight, nLockTimeCutoff)) {
            return state.DoS(10, error("%s: contains a non-final transaction", __func__), REJECT_INVALID, "bad-txns-nonfinal");
        }
    }

    // Enforce rule that the coinbase starts with serialized block height

    CScript expect = CScript() << nHeight;
    if (block.vtx[0].vin[0].scriptSig.size() < expect.size() ||
        !std::equal(expect.begin(), expect.end(), block.vtx[0].vin[0].scriptSig.begin())) {
        return state.DoS(100, error("%s: block height mismatch in coinbase", __func__), REJECT_INVALID, "bad-cb-height");
    }

<<<<<<< HEAD
    return true;
}

bool AcceptBlockHeader(const CBlock& block, CValidationState& state, CBlockIndex** ppindex)
{
    AssertLockHeld(cs_main);
    // Check for duplicate
    uint256 hash = block.GetHash();
    BlockMap::iterator miSelf = mapBlockIndex.find(hash);
    CBlockIndex* pindex = NULL;

    // TODO : ENABLE BLOCK CACHE IN SPECIFIC CASES
    if (miSelf != mapBlockIndex.end()) {
        // Block header is already known.
        pindex = miSelf->second;
        if (ppindex)
            *ppindex = pindex;
        if (pindex->nStatus & BLOCK_FAILED_MASK)
            return state.Invalid(error("%s : block is marked invalid", __func__), 0, "duplicate");
        return true;
    }

    if (!CheckBlockHeader(block, GetnHeight(pindex), state, false)) {
        LogPrintf("AcceptBlockHeader(): CheckBlockHeader failed \n");
        return false;
    }

    // Get prev block index
    CBlockIndex* pindexPrev = NULL;
    if (hash != Params().HashGenesisBlock()) {
        BlockMap::iterator mi = mapBlockIndex.find(block.hashPrevBlock);
        if (mi == mapBlockIndex.end())
            return state.DoS(0, error("%s : prev block %s not found", __func__, block.hashPrevBlock.ToString().c_str()), 0, "bad-prevblk");
        pindexPrev = (*mi).second;
        if (pindexPrev->nStatus & BLOCK_FAILED_MASK) {
            //If this "invalid" block is an exact match from the checkpoints, then reconsider it
            if (pindex && Checkpoints::CheckBlock(pindex->nHeight - 1, block.hashPrevBlock, true)) {
                LogPrintf("%s : Reconsidering block %s height %d\n", __func__, pindexPrev->GetBlockHash().GetHex(), pindexPrev->nHeight);
                CValidationState statePrev;
                ReconsiderBlock(statePrev, pindexPrev);
                if (statePrev.IsValid()) {
                    ActivateBestChain(statePrev);
                    return true;
                }
            }

            return state.DoS(100, error("%s : prev block height=%d hash=%s is invalid, unable to add block %s", __func__, pindexPrev->nHeight, block.hashPrevBlock.GetHex(), block.GetHash().GetHex()),
                             REJECT_INVALID, "bad-prevblk");
        }

    }

    if (!ContextualCheckBlockHeader(block, state, pindexPrev))
        return false;

    if (pindex == NULL)
        pindex = AddToBlockIndex(block);

    if (ppindex)
        *ppindex = pindex;

    return true;
}

static bool CheckIndexAgainstCheckpoint_Legacy(const CBlockIndex* pindexPrev, CValidationState& state, const uint256& hash)
{
    if (*pindexPrev->phashBlock == Params().HashGenesisBlock())
        return true;

    int nHeight = pindexPrev->nHeight+1;
    // Don't accept any forks from the main chain prior to last checkpoint
    CBlockIndex* pcheckpoint = Checkpoints::GetLastCheckpoint();
    if (pcheckpoint && nHeight < pcheckpoint->nHeight)
        return state.DoS(100, error("%s: forked chain older than last checkpoint (height %d)", __func__, nHeight));

    if (chainActive.Height() - nHeight >= Params().MaxReorganizationDepth())
        return state.DoS(1, error("%s: forked chain older than max reorganization depth (height %d)", __func__, nHeight));

    return true;
}

static bool AcceptBlockHeader_Legacy(const CBlockHeader& block, CValidationState& state, CBlockIndex** ppindex=NULL)
{
    AssertLockHeld(cs_main);
    // Check for duplicate
    uint256 hash = block.GetHash();
    BlockMap::iterator miSelf = mapBlockIndex.find(hash);
    CBlockIndex *pindex = NULL;
    if (hash != Params().HashGenesisBlock()) {

        if (miSelf != mapBlockIndex.end()) {
            // Block header is already known.
            pindex = miSelf->second;
            if (ppindex)
                *ppindex = pindex;
            if (pindex->nStatus & BLOCK_FAILED_MASK)
                return state.Invalid(error("%s: block is marked invalid", __func__), 0, "duplicate");
            return true;
        }

        if (!CheckBlockHeader_Legacy(block, GetnHeight(pindex), state, false))
            return false;

        // Get prev block index
        CBlockIndex* pindexPrev = NULL;
        BlockMap::iterator mi = mapBlockIndex.find(block.hashPrevBlock);
        if (mi == mapBlockIndex.end())
            return state.DoS(10, error("%s: prev block not found", __func__), 0, "bad-prevblk");
        pindexPrev = (*mi).second;
        if (pindexPrev->nStatus & BLOCK_FAILED_MASK)
            return state.DoS(100, error("%s: prev block invalid", __func__), REJECT_INVALID, "bad-prevblk");

        assert(pindexPrev);
        if (Checkpoints::fEnabled && !CheckIndexAgainstCheckpoint_Legacy(pindexPrev, state, hash))
            return error("%s: CheckIndexAgainstCheckpoint_Legacy(): %s", __func__, state.GetRejectReason().c_str());

        if (!ContextualCheckBlockHeader_Legacy(block, state, pindexPrev))
            return false;
    }
    if (pindex == NULL)
        pindex = AddToBlockIndex(block);

    if (ppindex)
        *ppindex = pindex;

    return true;
}

/** Store block on disk. If dbp is non-NULL, the file is known to already reside on disk */
static bool AcceptBlock_Legacy(const CBlock& block, CValidationState& state, CBlockIndex** ppindex, bool fRequested, CDiskBlockPos* dbp)
{
    AssertLockHeld(cs_main);

    CBlockIndex *&pindex = *ppindex;

    if (!AcceptBlockHeader_Legacy(block, state, &pindex))
        return false;

    // Try to process all requested blocks that we don't have, but only
    // process an unrequested block if it's new and has enough work to
    // advance our tip, and isn't too many blocks ahead.
    bool fAlreadyHave = pindex->nStatus & BLOCK_HAVE_DATA;
    bool fHasMoreWork = (chainActive.Tip() ? pindex->nChainWork > chainActive.Tip()->nChainWork : true);
    // Blocks that are too out-of-order needlessly limit the effectiveness of
    // pruning, because pruning will not delete block files that contain any
    // blocks which are too close in height to the tip.  Apply this test
    // regardless of whether pruning is enabled; it should generally be safe to
    // not process unrequested blocks.
    bool fTooFarAhead = (pindex->nHeight > int(chainActive.Height() + MIN_BLOCKS_TO_KEEP));

    // TODO: deal better with return value and error conditions for duplicate
    // and unrequested blocks.
    if (fAlreadyHave) return true;
    if (!fRequested) {  // If we didn't ask for it:
        if (pindex->nTx != 0) return true;  // This is a previously-processed block that was pruned
        if (!fHasMoreWork) return true;     // Don't process less-work chains
        if (fTooFarAhead) return true;      // Block height is too high
    }


    if ((!CheckBlock_Legacy(block,  GetnHeight(pindex), state)) || !ContextualCheckBlock_Legacy(block, state, pindex->pprev)) {
        if (state.IsInvalid() && !state.CorruptionPossible()) {
            pindex->nStatus |= BLOCK_FAILED_VALID;
            setDirtyBlockIndex.insert(pindex);
        }
        return false;
    }


    int nHeight = pindex->nHeight;
    if(block.IsProofOfStake()) pindex->SetProofOfStake();
    // Write block to history file
    try {
        unsigned int nBlockSize = ::GetSerializeSize(block, SER_DISK, CLIENT_VERSION);
        CDiskBlockPos blockPos;
        if (dbp != NULL)
            blockPos = *dbp;
        if (!FindBlockPos(state, blockPos, nBlockSize+8, nHeight, block.GetBlockTime(), dbp != NULL))
            return error("AcceptBlock(): FindBlockPos failed");
        if (dbp == NULL)
            if (!WriteBlockToDisk(block, blockPos))
            AbortNode(state, "Failed to write block");
        if (!ReceivedBlockTransactions(block, state, pindex, blockPos))
            return error("AcceptBlock(): ReceivedBlockTransactions failed");
    } catch (const std::runtime_error& e) {
        return AbortNode(state, std::string("System error: ") + e.what());
    }

    if (fCheckForPruning)
        FlushStateToDisk(state, FLUSH_STATE_NONE); // we just allocated more disk space for block files
    return true;
}

bool AcceptBlock(CBlock& block, CValidationState& state, CBlockIndex** ppindex, CDiskBlockPos* dbp, bool fAlreadyCheckedBlock)
{
    if(fDebug) LogPrintf("AcceptBlock --> \n");
    AssertLockHeld(cs_main);

    CBlockIndex*& pindex = *ppindex;

    // Get prev block index
    CBlockIndex* pindexPrev = NULL;
    if (block.GetHash() != Params().HashGenesisBlock()) {
        BlockMap::iterator mi = mapBlockIndex.find(block.hashPrevBlock);
        if (mi == mapBlockIndex.end())
            return state.DoS(0, error("%s : prev block %s not found", __func__, block.hashPrevBlock.ToString().c_str()), 0, "bad-prevblk");
        pindexPrev = (*mi).second;
        if (pindexPrev->nStatus & BLOCK_FAILED_MASK) {
            //If this "invalid" block is an exact match from the checkpoints, then reconsider it
            if (Checkpoints::CheckBlock(pindexPrev->nHeight, block.hashPrevBlock, true)) {
                LogPrintf("%s : Reconsidering block %s height %d\n", __func__, pindexPrev->GetBlockHash().GetHex(), pindexPrev->nHeight);
                CValidationState statePrev;
                ReconsiderBlock(statePrev, pindexPrev);
                if (statePrev.IsValid()) {
                    ActivateBestChain(statePrev);
                    return true;
                }
            }
            return state.DoS(100, error("%s : prev block %s is invalid, unable to add block %s", __func__, block.hashPrevBlock.GetHex(), block.GetHash().GetHex()),
                             REJECT_INVALID, "bad-prevblk");
        }
    }

#ifdef LICO
    if (block.GetHash() != Params().HashGenesisBlock()) && !CheckWork(block, pindexPrev))
        return false;
#endif        

    if (block.IsProofOfStake()) {
        uint256 hashProofOfStake = 0;
        unique_ptr<CStakeInput> stake;

        if (!CheckProofOfStake(block, hashProofOfStake, stake))
            return state.DoS(100, error("%s: proof of stake check failed", __func__));

        if (!stake)
            return error("%s: null stake ptr", __func__);

        uint256 hash = block.GetHash();
        if(!mapProofOfStake.count(hash)) // add to mapProofOfStake
            mapProofOfStake.insert(make_pair(hash, hashProofOfStake));
    }

    if (!AcceptBlockHeader(block, state, &pindex))
        return false;

    if (pindex->nStatus & BLOCK_HAVE_DATA) {
        // TODO: deal better with duplicate blocks.
        // return state.DoS(20, error("AcceptBlock() : already have block %d %s", pindex->nHeight, pindex->GetBlockHash().ToString()), REJECT_DUPLICATE, "duplicate");
        return true;
    }

    if ((!fAlreadyCheckedBlock && !CheckBlock(block, GetnHeight(pindex), state)) || !ContextualCheckBlock(block, state, pindex->pprev)) {
        if (state.IsInvalid() && !state.CorruptionPossible()) {
            pindex->nStatus |= BLOCK_FAILED_VALID;
            setDirtyBlockIndex.insert(pindex);
        }
        return false;
    }

    int nHeight = pindex->nHeight;

    // Write block to history file
    try {
        unsigned int nBlockSize = ::GetSerializeSize(block, SER_DISK, CLIENT_VERSION);
        CDiskBlockPos blockPos;
        if (dbp != NULL)
            blockPos = *dbp;
        if (!FindBlockPos(state, blockPos, nBlockSize + 8, nHeight, block.GetBlockTime(), dbp != NULL))
            return error("AcceptBlock() : FindBlockPos failed");
        if (dbp == NULL)
            if (!WriteBlockToDisk(block, blockPos))
                return state.Abort("Failed to write block");
        if (!ReceivedBlockTransactions(block, state, pindex, blockPos))
            return error("AcceptBlock() : ReceivedBlockTransactions failed");
    } catch (std::runtime_error& e) {
        return state.Abort(std::string("System error: ") + e.what());
    }

    if(fDebug) LogPrintf("AcceptBlock <-- \n");
    return true;
}

bool CBlockIndex::IsSuperMajority(int minVersion, const CBlockIndex* pstart, unsigned int nRequired)
{
    unsigned int nToCheck = Params().ToCheckBlockUpgradeMajority();
    unsigned int nFound = 0;
    for (unsigned int i = 0; i < nToCheck && nFound < nRequired && pstart != NULL; i++) {
        if (pstart->nVersion >= minVersion)
            ++nFound;
        pstart = pstart->pprev;
    }
    return (nFound >= nRequired);
}

/** Turn the lowest '1' bit in the binary representation of a number into a '0'. */
int static inline InvertLowestOne(int n) { return n & (n - 1); }

/** Compute what height to jump back to with the CBlockIndex::pskip pointer. */
int static inline GetSkipHeight(int height)
{
    if (height < 2)
        return 0;

    // Determine which height to jump back to. Any number strictly lower than height is acceptable,
    // but the following expression seems to perform well in simulations (max 110 steps to go back
    // up to 2**18 blocks).
    return (height & 1) ? InvertLowestOne(InvertLowestOne(height - 1)) + 1 : InvertLowestOne(height);
}

CBlockIndex* CBlockIndex::GetAncestor(int height)
{
    if (height > nHeight || height < 0)
        return NULL;

    CBlockIndex* pindexWalk = this;
    int heightWalk = nHeight;
    while (heightWalk > height) {
        int heightSkip = GetSkipHeight(heightWalk);
        int heightSkipPrev = GetSkipHeight(heightWalk - 1);
        if (heightSkip == height ||
            (heightSkip > height && !(heightSkipPrev < heightSkip - 2 && heightSkipPrev >= height))) {
            // Only follow pskip if pprev->pskip isn't better than pskip->pprev.
            pindexWalk = pindexWalk->pskip;
            heightWalk = heightSkip;
        } else {
            pindexWalk = pindexWalk->pprev;
            heightWalk--;
        }
    }
    return pindexWalk;
}

const CBlockIndex* CBlockIndex::GetAncestor(int height) const
{
    return const_cast<CBlockIndex*>(this)->GetAncestor(height);
}

void CBlockIndex::BuildSkip()
{
    if (pprev)
        pskip = pprev->GetAncestor(GetSkipHeight(nHeight));
}

bool ProcessNewBlock(CValidationState& state, CNode* pfrom, CBlock* pblock, CDiskBlockPos* dbp)
{
    // Preliminary checks
    int64_t nStartTime = GetTimeMillis();
    bool checked = CheckBlock(*pblock, GetnHeight(chainActive.Tip()) ,state);
    
    if (!CheckBlockSignature(*pblock))
        return error("ProcessNewBlock() : bad proof-of-stake block signature");

    if (pblock->GetHash() != Params().HashGenesisBlock() && pfrom != NULL) {
        //if we get this far, check if the prev block is our prev block, if not then request sync and return false
        BlockMap::iterator mi = mapBlockIndex.find(pblock->hashPrevBlock);
        if (mi == mapBlockIndex.end()) {
            pfrom->PushMessage("getblocks", chainActive.GetLocator(), uint256(0));
            return false;
        }
    }

    {
        LOCK(cs_main);   // Replaces the former TRY_LOCK loop because busy waiting wastes too much resources

        MarkBlockAsReceived (pblock->GetHash ());
        if (!checked) {
            return error ("%s : CheckBlock FAILED for block %s", __func__, pblock->GetHash().GetHex());
        }

        // Store to disk
        CBlockIndex* pindex = NULL;
        bool ret = AcceptBlock (*pblock, state, &pindex, dbp, checked);
        if (pindex && pfrom) {
            mapBlockSource[pindex->GetBlockHash ()] = pfrom->GetId ();
        }
        CheckBlockIndex ();
        if (!ret)
            return error ("%s : AcceptBlock FAILED block", __func__);
    }

    if (!ActivateBestChain(state, pblock, checked))
        return error("%s : ActivateBestChain failed", __func__);

    if (!fLiteMode) {
        if (masternodeSync.RequestedMasternodeAssets > MASTERNODE_SYNC_LIST) {
            obfuScationPool.NewBlock();
            masternodePayments.ProcessBlock(GetHeight() + 10);
            budget.NewBlock();
        }
    }

    if (pwalletMain) {
        // If turned on MultiSend will send a transaction (or more) on the after maturity of a stake
        if (pwalletMain->isMultiSendEnabled())
            pwalletMain->MultiSend();

        // If turned on Auto Combine will scan wallet for dust to combine
        if (pwalletMain->fCombineDust)
            pwalletMain->AutoCombineDust();
    }

    LogPrintf("%s : ACCEPTED Block %ld in %ld milliseconds with size=%d\n", __func__, GetHeight(), GetTimeMillis() - nStartTime,
              pblock->GetSerializeSize(SER_DISK, CLIENT_VERSION));

    return true;
}

bool static IsCanonicalBlockSignature_Legacy(const CBlock* pblock)
{
    if (pblock->IsProofOfWork()) {
        return pblock->vchBlockSig.empty();
    }

    return IsValidSignatureEncoding(pblock->vchBlockSig, false);
}


bool ProcessNewBlock_Legacy(CValidationState& state, const CChainParams& chainparams, const CNode* pfrom, const CBlock* pblock, bool fForceProcessing, CDiskBlockPos* dbp)
{

    if (fDebug) LogPrintf("ProcessNewBlock starts\n");

    if (!IsCanonicalBlockSignature_Legacy(pblock)) {
        if (pfrom && pfrom->nVersion >= CANONICAL_BLOCK_SIG_VERSION)
            return state.DoS(100, error("ProcessNewBlock(): bad block signature encoding"),  REJECT_INVALID, "bad-block-signature-encoding");
        return false;
    }

    // Preliminary checks
    bool checked = CheckBlock_Legacy(*pblock, GetnHeight(chainActive.Tip()), state);

    {
        LOCK(cs_main);
        bool fRequested = MarkBlockAsReceived_Legacy(pblock->GetHash());
        fRequested |= fForceProcessing;
        if (!checked) {
            return error("%s: CheckBlock FAILED", __func__);
        }

        // Store to disk
        CBlockIndex *pindex = NULL;
        bool ret = AcceptBlock_Legacy(*pblock, state, &pindex, fRequested, dbp);
        if (pindex && pfrom) {
            mapBlockSource[pindex->GetBlockHash()] = pfrom->GetId();
        }
        CheckBlockIndex_Legacy();
        if (!ret)
            return error("%s: AcceptBlock FAILED", __func__);
    }

    if (!ActivateBestChain_Legacy(state, chainparams, pblock))
        return error("%s: ActivateBestChain failed", __func__);

    if (!fLiteMode) {
        if (masternodeSync.RequestedMasternodeAssets > MASTERNODE_SYNC_LIST) {
            obfuScationPool.NewBlock();
            masternodePayments.ProcessBlock(GetHeight() + 10);
            budget.NewBlock();
        }
    }

    if (pwalletMain) {
        // If turned on MultiSend will send a transaction (or more) on the after maturity of a stake
        if (pwalletMain->isMultiSendEnabled())
            pwalletMain->MultiSend();

        //If turned on Auto Combine will scan wallet for dust to combine
        if (pwalletMain->fCombineDust)
            pwalletMain->AutoCombineDust();
    }
    
    LogPrintf("%s : ACCEPTED\n", __func__);

    return true;
}

bool TestBlockValidity(CValidationState& state, const CBlock& block, CBlockIndex* const pindexPrev, bool fCheckPOW, bool fCheckMerkleRoot)
{
    LogPrintf("TestBlockValidity fCheckPOW: %s \n", fCheckPOW ? "true" : "false" );
    AssertLockHeld(cs_main);
    assert(pindexPrev == chainActive.Tip());

    CCoinsViewCache viewNew(pcoinsTip);
    CBlockIndex indexDummy(block);
    indexDummy.pprev = pindexPrev;
    indexDummy.nHeight = pindexPrev->nHeight + 1;

    // NOTE: CheckBlockHeader is called by CheckBlock
    if (!ContextualCheckBlockHeader(block, state, pindexPrev))
        return false;
    if (!CheckBlock(block, pindexPrev->nHeight + 1, state, fCheckPOW, fCheckMerkleRoot))
        return false;
    if (!ContextualCheckBlock(block, state, pindexPrev))
        return false;
    if (!ConnectBlock(block, state, &indexDummy, viewNew, true))
        return false;
    assert(state.IsValid());

    return true;
}


bool TestBlockValidity_Legacy(CValidationState& state, const CChainParams& chainparams, const CBlock& block, CBlockIndex* pindexPrev, bool fCheckPOW, bool fCheckMerkleRoot)
{
    AssertLockHeld(cs_main);
    assert(pindexPrev && pindexPrev == chainActive.Tip());
    if (Checkpoints::fEnabled && !CheckIndexAgainstCheckpoint_Legacy(pindexPrev, state, block.GetHash()))
        return error("%s: CheckIndexAgainstCheckpoint(): %s", __func__, state.GetRejectReason().c_str());

    CCoinsViewCache viewNew(pcoinsTip);
    CBlockIndex indexDummy(block);
    indexDummy.pprev = pindexPrev;
    indexDummy.nHeight = pindexPrev->nHeight + 1;

    // NOTE: CheckBlockHeader is called by CheckBlock
    if (!ContextualCheckBlockHeader_Legacy(block, state, pindexPrev))
        return false;
    if (!CheckBlock_Legacy(block, pindexPrev->nHeight + 1, state, fCheckPOW, fCheckMerkleRoot))
        return false;
    if (!ContextualCheckBlock_Legacy(block, state, pindexPrev))
        return false;
    if (!ConnectBlock_Legacy(block, state, &indexDummy, viewNew, true))
        return false;
    assert(state.IsValid());

    return true;
}

bool AbortNode(const std::string& strMessage, const std::string& userMessage)
{
    strMiscWarning = strMessage;
    LogPrintf("*** %s\n", strMessage);
    uiInterface.ThreadSafeMessageBox(
        userMessage.empty() ? _("Error: A fatal internal error occured, see debug.log for details") : userMessage,
        "", CClientUIInterface::MSG_ERROR);
    StartShutdown();
    return false;
}

bool AbortNode(CValidationState& state, const std::string& strMessage, const std::string& userMessage)
{
    AbortNode(strMessage, userMessage);
    return state.Error(strMessage);
}

bool CheckDiskSpace(uint64_t nAdditionalBytes)
{
    uint64_t nFreeBytesAvailable = filesystem::space(GetDataDir()).available;

    // Check for nMinDiskSpace bytes (currently 50MB)
    if (nFreeBytesAvailable < nMinDiskSpace + nAdditionalBytes)
        return AbortNode("Disk space is low!", _("Error: Disk space is low!"));

    return true;
}

FILE* OpenDiskFile(const CDiskBlockPos& pos, const char* prefix, bool fReadOnly)
{
    if (pos.IsNull())
        return NULL;
    boost::filesystem::path path = GetBlockPosFilename(pos, prefix);
    boost::filesystem::create_directories(path.parent_path());
    FILE* file = fopen(path.string().c_str(), "rb+");
    if (!file && !fReadOnly)
        file = fopen(path.string().c_str(), "wb+");
    if (!file) {
        LogPrintf("Unable to open file %s\n", path.string());
        return NULL;
    }
    if (pos.nPos) {
        if (fseek(file, pos.nPos, SEEK_SET)) {
            LogPrintf("Unable to seek to position %u of %s\n", pos.nPos, path.string());
            fclose(file);
            return NULL;
        }
    }
    return file;
}

FILE* OpenBlockFile(const CDiskBlockPos& pos, bool fReadOnly)
{
    return OpenDiskFile(pos, "blk", fReadOnly);
}

FILE* OpenUndoFile(const CDiskBlockPos& pos, bool fReadOnly)
{
    return OpenDiskFile(pos, "rev", fReadOnly);
}

boost::filesystem::path GetBlockPosFilename(const CDiskBlockPos& pos, const char* prefix)
{
    return GetDataDir() / "blocks" / strprintf("%s%05u.dat", prefix, pos.nFile);
}

CBlockIndex* InsertBlockIndex(uint256 hash)
{
    if (hash == 0)
        return NULL;

    // Return existing
    BlockMap::iterator mi = mapBlockIndex.find(hash);
    if (mi != mapBlockIndex.end())
        return (*mi).second;

    // Create new
    CBlockIndex* pindexNew = new CBlockIndex();
    if (!pindexNew)
        throw runtime_error("LoadBlockIndex() : new CBlockIndex failed");
    mi = mapBlockIndex.insert(make_pair(hash, pindexNew)).first;

    //mark as PoS seen
    if (pindexNew->IsProofOfStake())
        setStakeSeen.insert(make_pair(pindexNew->prevoutStake, pindexNew->nStakeTime));

    pindexNew->phashBlock = &((*mi).first);

    return pindexNew;
}

bool static LoadBlockIndexDB(string& strError)
{
    if (!pblocktree->LoadBlockIndexGuts())
        return false;

    boost::this_thread::interruption_point();

    // Calculate nChainWork
    vector<pair<int, CBlockIndex*> > vSortedByHeight;
    vSortedByHeight.reserve(mapBlockIndex.size());
    BOOST_FOREACH(const PAIRTYPE(uint256, CBlockIndex*)& item, mapBlockIndex)
    {
        CBlockIndex* pindex = item.second;
        vSortedByHeight.push_back(make_pair(pindex->nHeight, pindex));
    }
    sort(vSortedByHeight.begin(), vSortedByHeight.end());
    BOOST_FOREACH(const PAIRTYPE(int, CBlockIndex*)& item, vSortedByHeight)
    {
        CBlockIndex* pindex = item.second;
        pindex->nChainWork = (pindex->pprev ? pindex->pprev->nChainWork : 0) + GetBlockProof(*pindex);
        if (pindex->nStatus & BLOCK_HAVE_DATA) {
            if (pindex->pprev) {
                if (pindex->pprev->nChainTx) {
                    pindex->nChainTx = pindex->pprev->nChainTx + pindex->nTx;
                } else {
                    pindex->nChainTx = 0;
                    mapBlocksUnlinked.insert(std::make_pair(pindex->pprev, pindex));
                }
            } else {
                pindex->nChainTx = pindex->nTx;
            }
        }
        if (pindex->IsValid(BLOCK_VALID_TRANSACTIONS) && (pindex->nChainTx || pindex->pprev == NULL))
            setBlockIndexCandidates.insert(pindex);
        if (pindex->nStatus & BLOCK_FAILED_MASK && (!pindexBestInvalid || pindex->nChainWork > pindexBestInvalid->nChainWork))
            pindexBestInvalid = pindex;
        if (pindex->pprev)
            pindex->BuildSkip();
        if (pindex->IsValid(BLOCK_VALID_TREE) && (pindexBestHeader == NULL || CBlockIndexWorkComparator()(pindexBestHeader, pindex)))
            pindexBestHeader = pindex;
    }

    // Load block file info
    pblocktree->ReadLastBlockFile(nLastBlockFile);
    vinfoBlockFile.resize(nLastBlockFile + 1);
    LogPrintf("%s: last block file = %i\n", __func__, nLastBlockFile);
    for (int nFile = 0; nFile <= nLastBlockFile; nFile++) {
        pblocktree->ReadBlockFileInfo(nFile, vinfoBlockFile[nFile]);
    }
    LogPrintf("%s: last block file info: %s\n", __func__, vinfoBlockFile[nLastBlockFile].ToString());
    for (int nFile = nLastBlockFile + 1; true; nFile++) {
        CBlockFileInfo info;
        if (pblocktree->ReadBlockFileInfo(nFile, info)) {
            vinfoBlockFile.push_back(info);
        } else {
            break;
        }
    }

    // Check presence of blk files
    LogPrintf("Checking all blk files are present...\n");
    set<int> setBlkDataFiles;
    BOOST_FOREACH(const PAIRTYPE(uint256, CBlockIndex*)& item, mapBlockIndex)
    {
        CBlockIndex* pindex = item.second;
        if (pindex->nStatus & BLOCK_HAVE_DATA) {
            setBlkDataFiles.insert(pindex->nFile);
        }
    }
    for (std::set<int>::iterator it = setBlkDataFiles.begin(); it != setBlkDataFiles.end(); it++)
    {
        CDiskBlockPos pos(*it, 0);
        if (CAutoFile(OpenBlockFile(pos, true), SER_DISK, CLIENT_VERSION).IsNull()) {
            return false;
        }
    }

    // Check whether we have ever pruned block & undo files
    pblocktree->ReadFlag("prunedblockfiles", fHavePruned);
    if (fHavePruned)
        LogPrintf("LoadBlockIndexDB(): Block files have previously been pruned\n");

    //Check if the shutdown procedure was followed on last client exit
    bool fLastShutdownWasPrepared = true;
    pblocktree->ReadFlag("shutdown", fLastShutdownWasPrepared);
    LogPrintf("%s: Last shutdown was prepared: %s\n", __func__, fLastShutdownWasPrepared);

    // Check whether we need to continue reindexing
    bool fReindexing = false;
    pblocktree->ReadReindexing(fReindexing);
    fReindex |= fReindexing;

    // Check whether we have a transaction index
    pblocktree->ReadFlag("txindex", fTxIndex);
    LogPrintf("%s: transaction index %s\n", __func__, fTxIndex ? "enabled" : "disabled");

    pblocktree->ReadFlag("addrindex", fAddrIndex);
    LogPrintf("LoadBlockIndexDB(): address index %s\n", fAddrIndex ? "enabled" : "disabled");

    // If this is written true before the next client init, then we know the shutdown process failed
    pblocktree->WriteFlag("shutdown", false);

    // Load pointer to end of best chain
    BlockMap::iterator it = mapBlockIndex.find(pcoinsTip->GetBestBlock());
    if (it == mapBlockIndex.end())
        return true;
    chainActive.SetTip(it->second);

    PruneBlockIndexCandidates();

    LogPrintf("%s: hashBestChain=%s height=%d date=%s progress=%f\n", __func__,
        chainActive.Tip()->GetBlockHash().ToString(), chainActive.Height(),
        DateTimeStrFormat("%Y-%m-%d %H:%M:%S", chainActive.Tip()->GetBlockTime()),
        Checkpoints::GuessVerificationProgress(chainActive.Tip()));

    return true;
}

CVerifyDB::CVerifyDB()
{
    uiInterface.ShowProgress(_("Verifying blocks..."), 0);
}

CVerifyDB::~CVerifyDB()
{
    uiInterface.ShowProgress("", 100);
}

bool CVerifyDB::VerifyDB(CCoinsView* coinsview, int nCheckLevel, int nCheckDepth)
{
    LOCK(cs_main);
    if (chainActive.Tip() == NULL || chainActive.Tip()->pprev == NULL)
        return true;

    // Verify blocks in the best chain
    if (nCheckDepth <= 0)
        nCheckDepth = 1000000000; // suffices until the year 19000
    if (nCheckDepth > chainActive.Height())
        nCheckDepth = chainActive.Height();
    nCheckLevel = std::max(0, std::min(4, nCheckLevel));
    LogPrintf("Verifying last %i blocks at level %i\n", nCheckDepth, nCheckLevel);
    CCoinsViewCache coins(coinsview);
    CBlockIndex* pindexState = chainActive.Tip();
    CBlockIndex* pindexFailure = NULL;
    int nGoodTransactions = 0;
    CValidationState state;
    for (CBlockIndex* pindex = chainActive.Tip(); pindex && pindex->pprev; pindex = pindex->pprev) {
        boost::this_thread::interruption_point();
        uiInterface.ShowProgress(_("Verifying blocks..."), std::max(1, std::min(99, (int)(((double)(chainActive.Height() - pindex->nHeight)) / (double)nCheckDepth * (nCheckLevel >= 4 ? 50 : 100)))));
        if (fDebug) LogPrintf("Verifying Block: %d \n", pindex->nHeight);
        if (pindex->nHeight < chainActive.Height() - nCheckDepth)
            break;
        CBlock block;
        // check level 0: read from disk
        if (!ReadBlockFromDisk(block, pindex))
            return error("VerifyDB() : *** ReadBlockFromDisk failed at %d, hash=%s", pindex->nHeight, pindex->GetBlockHash().ToString());
        // check level 1: verify block validity
        if (nCheckLevel >= 1 && !CheckBlock(block, pindex->nHeight, state))
            return error("VerifyDB() : *** found bad block at %d, hash=%s\n", pindex->nHeight, pindex->GetBlockHash().ToString());
        // check level 2: verify undo validity
        if (nCheckLevel >= 2 && pindex) {
            CBlockUndo undo;
            CDiskBlockPos pos = pindex->GetUndoPos();
            if (!pos.IsNull()) {
                if (!undo.ReadFromDisk(pos, pindex->pprev->GetBlockHash()))
                    return error("VerifyDB() : *** found bad undo data at %d, hash=%s\n", pindex->nHeight, pindex->GetBlockHash().ToString());
            }
        }
        // check level 3: check for inconsistencies during memory-only disconnect of tip blocks
        if (nCheckLevel >= 3 && pindex == pindexState && (coins.GetCacheSize() + pcoinsTip->GetCacheSize()) <= nCoinCacheSize) {
            bool fClean = true;
            if (!DisconnectBlock(block, state, pindex, coins, &fClean))
                return error("VerifyDB() : *** irrecoverable inconsistency in block data at %d, hash=%s", pindex->nHeight, pindex->GetBlockHash().ToString());
            pindexState = pindex->pprev;
            if (!fClean) {
                nGoodTransactions = 0;
                pindexFailure = pindex;
            } else
                nGoodTransactions += block.vtx.size();
        }
        if (ShutdownRequested())
            return true;
    }
    if (pindexFailure)
        return error("VerifyDB() : *** coin database inconsistencies found (last %i blocks, %i good transactions before that)\n", chainActive.Height() - pindexFailure->nHeight + 1, nGoodTransactions);

    // check level 4: try reconnecting blocks
    if (nCheckLevel >= 4) {
        CBlockIndex* pindex = pindexState;
        while (pindex != chainActive.Tip()) {
            boost::this_thread::interruption_point();
            uiInterface.ShowProgress(_("Verifying blocks..."), std::max(1, std::min(99, 100 - (int)(((double)(chainActive.Height() - pindex->nHeight)) / (double)nCheckDepth * 50))));
            pindex = chainActive.Next(pindex);
            CBlock block;
            if (!ReadBlockFromDisk(block, pindex))
                return error("VerifyDB() : *** ReadBlockFromDisk failed at %d, hash=%s", pindex->nHeight, pindex->GetBlockHash().ToString());
            if (!ConnectBlock(block, state, pindex, coins, false))
                return error("VerifyDB() : *** found unconnectable block at %d, hash=%s", pindex->nHeight, pindex->GetBlockHash().ToString());
        }
    }

    LogPrintf("No coin database inconsistencies in last %i blocks (%i transactions)\n", chainActive.Height() - pindexState->nHeight, nGoodTransactions);

    return true;
}

void UnloadBlockIndex()
{
    mapBlockIndex.clear();
    setBlockIndexCandidates.clear();
    chainActive.SetTip(NULL);
    pindexBestInvalid = NULL;
    versionbitscache.Clear();
}

void UnloadBlockIndex_Legacy()
{
    LOCK(cs_main);
    setBlockIndexCandidates.clear();
    chainActive.SetTip(NULL);
    pindexBestInvalid = NULL;
    pindexBestHeader = NULL;
    mempool.clear();
    mapOrphanTransactions.clear();
    mapOrphanTransactionsByPrev.clear();
    nSyncStarted = 0;
    mapBlocksUnlinked.clear();
    vinfoBlockFile.clear();
    nLastBlockFile = 0;
    nBlockSequenceId = 1;
    mapBlockSource.clear();
    mapBlocksInFlight.clear();
    nPreferredDownload = 0;
    setDirtyBlockIndex.clear();
    setDirtyFileInfo.clear();
    mapNodeState.clear();
    recentRejects.reset(NULL);
    versionbitscache.Clear();
    for (int b = 0; b < VERSIONBITS_NUM_BITS; b++) {
        warningcache[b].clear();
    }

    BOOST_FOREACH(BlockMap::value_type& entry, mapBlockIndex) {
        delete entry.second;
    }
    mapBlockIndex.clear();
    fHavePruned = false;
}

bool LoadBlockIndex(string& strError)
{
    // Load block index from databases
    if (!fReindex && !LoadBlockIndexDB(strError))
        return false;
    return true;
}


bool InitBlockIndex()
{
    LOCK(cs_main);

    // Initialize global variables that cannot be constructed at startup.
    recentRejects.reset(new CRollingBloomFilter(120000, 0.000001));

    // Check whether we're already initialized
    if (chainActive.Genesis() != NULL)
        return true;

    // Use the provided setting for -txindex in the new database
    fTxIndex = GetBoolArg("-txindex", true);
    pblocktree->WriteFlag("txindex", fTxIndex);
    fAddrIndex = GetBoolArg("-addrindex", DEFAULT_ADDRINDEX);
    pblocktree->WriteFlag("addrindex", fAddrIndex);
    LogPrintf("Initializing databases...\n");

    // Only add the genesis block if not reindexing (in which case we reuse the one already on disk)
    if (!fReindex) {
        try {
            CBlock& block = const_cast<CBlock&>(Params().GenesisBlock());
            // Start new block file
            unsigned int nBlockSize = ::GetSerializeSize(block, SER_DISK, CLIENT_VERSION);
            CDiskBlockPos blockPos;
            CValidationState state;
            if (!FindBlockPos(state, blockPos, nBlockSize + 8, 0, block.GetBlockTime()))
                return error("LoadBlockIndex() : FindBlockPos failed");
            if (!WriteBlockToDisk(block, blockPos))
                return error("LoadBlockIndex() : writing genesis block to disk failed");
            CBlockIndex* pindex = AddToBlockIndex(block);
            if (!ReceivedBlockTransactions(block, state, pindex, blockPos))
                return error("LoadBlockIndex() : genesis block not accepted");
            if (!ActivateBestChain(state, &block))
                return error("LoadBlockIndex() : genesis block cannot be activated");
            // Force a chainstate write so that when we VerifyDB in a moment, it doesnt check stale data
            return FlushStateToDisk(state, FLUSH_STATE_ALWAYS);
        } catch (std::runtime_error& e) {
            return error("LoadBlockIndex() : failed to initialize block database: %s", e.what());
        }
    }

    return true;
}

/*
bool InitBlockIndex_Legacy(const CChainParams& chainparams)
{
    LOCK(cs_main);

    // Initialize global variables that cannot be constructed at startup.
    recentRejects.reset(new CRollingBloomFilter(120000, 0.000001));

    // Check whether we're already initialized
    if (chainActive.Genesis() != NULL)
        return true;

    // Use the provided setting for -txindex in the new database
    fTxIndex = GetBoolArg("-txindex", DEFAULT_TXINDEX);
    pblocktree->WriteFlag("txindex", fTxIndex);
    fAddrIndex = GetBoolArg("-addrindex", DEFAULT_ADDRINDEX);
    pblocktree->WriteFlag("addrindex", fAddrIndex);
    LogPrintf("Initializing databases...\n");

    // Only add the genesis block if not reindexing (in which case we reuse the one already on disk)
    if (!fReindex) {
        try {
            CBlock &block = const_cast<CBlock&>(chainparams.GenesisBlock());
            // Start new block file
            unsigned int nBlockSize = ::GetSerializeSize(block, SER_DISK, CLIENT_VERSION);
            CDiskBlockPos blockPos;
            CValidationState state;
            if (!FindBlockPos(state, blockPos, nBlockSize+8, 0, block.GetBlockTime()))
                return error("LoadBlockIndex(): FindBlockPos failed");
            if (!WriteBlockToDisk(block, blockPos))
                return error("LoadBlockIndex(): writing genesis block to disk failed");
            CBlockIndex *pindex = AddToBlockIndex_Legacy(block);
            if (!ReceivedBlockTransactions(block, state, pindex, blockPos))
                return error("LoadBlockIndex(): genesis block not accepted");
            if (!ActivateBestChain_Legacy(state, chainparams, &block))
                return error("LoadBlockIndex(): genesis block cannot be activated");
            // Force a chainstate write so that when we VerifyDB in a moment, it doesn't check stale data
            return FlushStateToDisk_Legacy(state, FLUSH_STATE_ALWAYS);
        } catch (const std::runtime_error& e) {
            return error("LoadBlockIndex(): failed to initialize block database: %s", e.what());
        }
    }

    return true;
}
*/

bool LoadExternalBlockFile(FILE* fileIn, CDiskBlockPos* dbp)
{
    // Map of disk positions for blocks with unknown parent (only used for reindex)
    static std::multimap<uint256, CDiskBlockPos> mapBlocksUnknownParent;
    int64_t nStart = GetTimeMillis();

    int nLoaded = 0;
    try {
        // This takes over fileIn and calls fclose() on it in the CBufferedFile destructor
        CBufferedFile blkdat(fileIn, 2 * MAX_BLOCK_SIZE_CURRENT, MAX_BLOCK_SIZE_CURRENT + 8, SER_DISK, CLIENT_VERSION);
        uint64_t nRewind = blkdat.GetPos();
        while (!blkdat.eof()) {
            boost::this_thread::interruption_point();

            blkdat.SetPos(nRewind);
            nRewind++;         // start one byte further next time, in case of failure
            blkdat.SetLimit(); // remove former limit
            unsigned int nSize = 0;
            try {
                // locate a header
                unsigned char buf[MESSAGE_START_SIZE];
                blkdat.FindByte(Params().MessageStart()[0]);
                nRewind = blkdat.GetPos() + 1;
                blkdat >> FLATDATA(buf);
                if (memcmp(buf, Params().MessageStart(), MESSAGE_START_SIZE))
                    continue;
                // read size
                blkdat >> nSize;
                if (nSize < 80 || nSize > MAX_BLOCK_SIZE_CURRENT)
                    continue;
            } catch (const std::exception&) {
                // no valid block header found; don't complain
                break;
            }
            try {
                // read block
                uint64_t nBlockPos = blkdat.GetPos();
                if (dbp)
                    dbp->nPos = nBlockPos;
                blkdat.SetLimit(nBlockPos + nSize);
                blkdat.SetPos(nBlockPos);
                CBlock block;
                blkdat >> block;
                nRewind = blkdat.GetPos();

                // detect out of order blocks, and store them for later
                uint256 hash = block.GetHash();
                if (hash != Params().HashGenesisBlock() && mapBlockIndex.find(block.hashPrevBlock) == mapBlockIndex.end()) {
                    LogPrint("reindex", "%s: Out of order block %s, parent %s not known\n", __func__, hash.ToString(),
                        block.hashPrevBlock.ToString());
                    if (dbp)
                        mapBlocksUnknownParent.insert(std::make_pair(block.hashPrevBlock, *dbp));
                    continue;
                }

                // process in case the block isn't known yet
                if (mapBlockIndex.count(hash) == 0 || (mapBlockIndex[hash]->nStatus & BLOCK_HAVE_DATA) == 0) {
                    CValidationState state;
                    if (ProcessNewBlock(state, NULL, &block, dbp))
                        nLoaded++;
                    if (state.IsError())
                        break;
                } else if (hash != Params().HashGenesisBlock() && mapBlockIndex[hash]->nHeight % 1000 == 0) {
                    LogPrintf("Block Import: already had block %s at height %d\n", hash.ToString(), mapBlockIndex[hash]->nHeight);
                }

                // Recursively process earlier encountered successors of this block
                deque<uint256> queue;
                queue.push_back(hash);
                while (!queue.empty()) {
                    uint256 head = queue.front();
                    queue.pop_front();
                    std::pair<std::multimap<uint256, CDiskBlockPos>::iterator, std::multimap<uint256, CDiskBlockPos>::iterator> range = mapBlocksUnknownParent.equal_range(head);
                    while (range.first != range.second) {
                        std::multimap<uint256, CDiskBlockPos>::iterator it = range.first;
                        if (ReadBlockFromDisk(block, it->second, chainActive.Height())) {
                            LogPrintf("%s: Processing out of order child %s of %s\n", __func__, block.GetHash().ToString(),
                                head.ToString());
                            CValidationState dummy;
                            if (ProcessNewBlock(dummy, NULL, &block, &it->second)) {
                                nLoaded++;
                                queue.push_back(block.GetHash());
                            }
                        }
                        range.first++;
                        mapBlocksUnknownParent.erase(it);
                    }
                }
            } catch (std::exception& e) {
                LogPrintf("%s : Deserialize or I/O error - %s", __func__, e.what());
            }
        }
    } catch (std::runtime_error& e) {
        AbortNode(std::string("System error: ") + e.what());
    }
    if (nLoaded > 0)
        LogPrintf("Loaded %i blocks from external file in %dms\n", nLoaded, GetTimeMillis() - nStart);
    return nLoaded > 0;
}

void static CheckBlockIndex()
{
    if (!fCheckBlockIndex) {
        return;
    }

    LOCK(cs_main);

    // During a reindex, we read the genesis block and call CheckBlockIndex before ActivateBestChain,
    // so we have the genesis block in mapBlockIndex but no active chain.  (A few of the tests when
    // iterating the block tree require that chainActive has been initialized.)
    if (chainActive.Height() < 0) {
        assert(mapBlockIndex.size() <= 1);
        return;
    }

    // Build forward-pointing map of the entire block tree.
    std::multimap<CBlockIndex*,CBlockIndex*> forward;
    for (BlockMap::iterator it = mapBlockIndex.begin(); it != mapBlockIndex.end(); it++) {
        forward.insert(std::make_pair(it->second->pprev, it->second));
    }

    assert(forward.size() == mapBlockIndex.size());

    std::pair<std::multimap<CBlockIndex*,CBlockIndex*>::iterator,std::multimap<CBlockIndex*,CBlockIndex*>::iterator> rangeGenesis = forward.equal_range(NULL);
    CBlockIndex *pindex = rangeGenesis.first->second;
    rangeGenesis.first++;
    assert(rangeGenesis.first == rangeGenesis.second); // There is only one index entry with parent NULL.

    // Iterate over the entire block tree, using depth-first search.
    // Along the way, remember whether there are blocks on the path from genesis
    // block being explored which are the first to have certain properties.
    size_t nNodes = 0;
    int nHeight = 0;
    CBlockIndex* pindexFirstInvalid = NULL; // Oldest ancestor of pindex which is invalid.
    CBlockIndex* pindexFirstMissing = NULL; // Oldest ancestor of pindex which does not have BLOCK_HAVE_DATA.
    CBlockIndex* pindexFirstNotTreeValid = NULL; // Oldest ancestor of pindex which does not have BLOCK_VALID_TREE (regardless of being valid or not).
    CBlockIndex* pindexFirstNotChainValid = NULL; // Oldest ancestor of pindex which does not have BLOCK_VALID_CHAIN (regardless of being valid or not).
    CBlockIndex* pindexFirstNotScriptsValid = NULL; // Oldest ancestor of pindex which does not have BLOCK_VALID_SCRIPTS (regardless of being valid or not).
    while (pindex != NULL) {
        nNodes++;
        if (pindexFirstInvalid == NULL && pindex->nStatus & BLOCK_FAILED_VALID) pindexFirstInvalid = pindex;
        if (pindexFirstMissing == NULL && !(pindex->nStatus & BLOCK_HAVE_DATA)) pindexFirstMissing = pindex;
        if (pindex->pprev != NULL && pindexFirstNotTreeValid == NULL && (pindex->nStatus & BLOCK_VALID_MASK) < BLOCK_VALID_TREE) pindexFirstNotTreeValid = pindex;
        if (pindex->pprev != NULL && pindexFirstNotChainValid == NULL && (pindex->nStatus & BLOCK_VALID_MASK) < BLOCK_VALID_CHAIN) pindexFirstNotChainValid = pindex;
        if (pindex->pprev != NULL && pindexFirstNotScriptsValid == NULL && (pindex->nStatus & BLOCK_VALID_MASK) < BLOCK_VALID_SCRIPTS) pindexFirstNotScriptsValid = pindex;

        // Begin: actual consistency checks.
        if (pindex->pprev == NULL) {
            // Genesis block checks.
            assert(pindex->GetBlockHash() == Params().HashGenesisBlock()); // Genesis block's hash must match.
            assert(pindex == chainActive.Genesis()); // The current active chain's genesis block must be this block.
        }
        // HAVE_DATA is equivalent to VALID_TRANSACTIONS and equivalent to nTx > 0 (we stored the number of transactions in the block)
        assert(!(pindex->nStatus & BLOCK_HAVE_DATA) == (pindex->nTx == 0));
        assert(((pindex->nStatus & BLOCK_VALID_MASK) >= BLOCK_VALID_TRANSACTIONS) == (pindex->nTx > 0));
        if (pindex->nChainTx == 0) assert(pindex->nSequenceId == 0); // nSequenceId can't be set for blocks that aren't linked
        // All parents having data is equivalent to all parents being VALID_TRANSACTIONS, which is equivalent to nChainTx being set.
        assert((pindexFirstMissing != NULL) == (pindex->nChainTx == 0));                                             // nChainTx == 0 is used to signal that all parent block's transaction data is available.
        assert(pindex->nHeight == nHeight);                                                                          // nHeight must be consistent.
        assert(pindex->pprev == NULL || pindex->nChainWork >= pindex->pprev->nChainWork);                            // For every block except the genesis block, the chainwork must be larger than the parent's.
        assert(nHeight < 2 || (pindex->pskip && (pindex->pskip->nHeight < nHeight)));                                // The pskip pointer must point back for all but the first 2 blocks.
        assert(pindexFirstNotTreeValid == NULL);                                                                     // All mapBlockIndex entries must at least be TREE valid
        if ((pindex->nStatus & BLOCK_VALID_MASK) >= BLOCK_VALID_TREE) assert(pindexFirstNotTreeValid == NULL);       // TREE valid implies all parents are TREE valid
        if ((pindex->nStatus & BLOCK_VALID_MASK) >= BLOCK_VALID_CHAIN) assert(pindexFirstNotChainValid == NULL);     // CHAIN valid implies all parents are CHAIN valid
        if ((pindex->nStatus & BLOCK_VALID_MASK) >= BLOCK_VALID_SCRIPTS) assert(pindexFirstNotScriptsValid == NULL); // SCRIPTS valid implies all parents are SCRIPTS valid
        if (pindexFirstInvalid == NULL) {
            // Checks for not-invalid blocks.
            assert((pindex->nStatus & BLOCK_FAILED_MASK) == 0); // The failed mask cannot be set for blocks without invalid parents.
        }
        if (!CBlockIndexWorkComparator()(pindex, chainActive.Tip()) && pindexFirstMissing == NULL) {
            if (pindexFirstInvalid == NULL) { // If this block sorts at least as good as the current tip and is valid, it must be in setBlockIndexCandidates.
                assert(setBlockIndexCandidates.count(pindex));
            }
        } else { // If this block sorts worse than the current tip, it cannot be in setBlockIndexCandidates.
            assert(setBlockIndexCandidates.count(pindex) == 0);
        }
        // Check whether this block is in mapBlocksUnlinked.
        std::pair<std::multimap<CBlockIndex*,CBlockIndex*>::iterator,std::multimap<CBlockIndex*,CBlockIndex*>::iterator> rangeUnlinked = mapBlocksUnlinked.equal_range(pindex->pprev);
        bool foundInUnlinked = false;
        while (rangeUnlinked.first != rangeUnlinked.second) {
            assert(rangeUnlinked.first->first == pindex->pprev);
            if (rangeUnlinked.first->second == pindex) {
                foundInUnlinked = true;
                break;
            }
            rangeUnlinked.first++;
        }
        if (pindex->pprev && pindex->nStatus & BLOCK_HAVE_DATA && pindexFirstMissing != NULL) {
            if (pindexFirstInvalid == NULL) { // If this block has block data available, some parent doesn't, and has no invalid parents, it must be in mapBlocksUnlinked.
                assert(foundInUnlinked);
            }
        } else { // If this block does not have block data available, or all parents do, it cannot be in mapBlocksUnlinked.
            assert(!foundInUnlinked);
        }
        // assert(pindex->GetBlockHash() == pindex->GetBlockHeader().GetHash()); // Perhaps too slow
        // End: actual consistency checks.

        // Try descending into the first subnode.
        std::pair<std::multimap<CBlockIndex*,CBlockIndex*>::iterator,std::multimap<CBlockIndex*,CBlockIndex*>::iterator> range = forward.equal_range(pindex);
        if (range.first != range.second) {
            // A subnode was found.
            pindex = range.first->second;
            nHeight++;
            continue;
        }
        // This is a leaf node.
        // Move upwards until we reach a node of which we have not yet visited the last child.
        while (pindex) {
            // We are going to either move to a parent or a sibling of pindex.
            // If pindex was the first with a certain property, unset the corresponding variable.
            if (pindex == pindexFirstInvalid) pindexFirstInvalid = NULL;
            if (pindex == pindexFirstMissing) pindexFirstMissing = NULL;
            if (pindex == pindexFirstNotTreeValid) pindexFirstNotTreeValid = NULL;
            if (pindex == pindexFirstNotChainValid) pindexFirstNotChainValid = NULL;
            if (pindex == pindexFirstNotScriptsValid) pindexFirstNotScriptsValid = NULL;
            // Find our parent.
            CBlockIndex* pindexPar = pindex->pprev;
            // Find which child we just visited.
            std::pair<std::multimap<CBlockIndex*,CBlockIndex*>::iterator,std::multimap<CBlockIndex*,CBlockIndex*>::iterator> rangePar = forward.equal_range(pindexPar);
            while (rangePar.first->second != pindex) {
                assert(rangePar.first != rangePar.second); // Our parent must have at least the node we're coming from as child.
                rangePar.first++;
            }
            // Proceed to the next one.
            rangePar.first++;
            if (rangePar.first != rangePar.second) {
                // Move to the sibling.
                pindex = rangePar.first->second;
                break;
            } else {
                // Move up further.
                pindex = pindexPar;
                nHeight--;
                continue;
            }
        }
    }

    // Check that we actually traversed the entire map.
    assert(nNodes == forward.size());
}


void static CheckBlockIndex_Legacy()
{
    if (!fCheckBlockIndex) {
        return;
    }

    LOCK(cs_main);

    // During a reindex, we read the genesis block and call CheckBlockIndex before ActivateBestChain,
    // so we have the genesis block in mapBlockIndex but no active chain.  (A few of the tests when
    // iterating the block tree require that chainActive has been initialized.)
    if (chainActive.Height() < 0) {
        assert(mapBlockIndex.size() <= 1);
        return;
    }

    // Build forward-pointing map of the entire block tree.
    std::multimap<CBlockIndex*,CBlockIndex*> forward;
    for (BlockMap::iterator it = mapBlockIndex.begin(); it != mapBlockIndex.end(); it++) {
        forward.insert(std::make_pair(it->second->pprev, it->second));
    }

    assert(forward.size() == mapBlockIndex.size());

    std::pair<std::multimap<CBlockIndex*,CBlockIndex*>::iterator,std::multimap<CBlockIndex*,CBlockIndex*>::iterator> rangeGenesis = forward.equal_range(NULL);
    CBlockIndex *pindex = rangeGenesis.first->second;
    rangeGenesis.first++;
    assert(rangeGenesis.first == rangeGenesis.second); // There is only one index entry with parent NULL.

    // Iterate over the entire block tree, using depth-first search.
    // Along the way, remember whether there are blocks on the path from genesis
    // block being explored which are the first to have certain properties.
    size_t nNodes = 0;
    int nHeight = 0;
    CBlockIndex* pindexFirstInvalid = NULL; // Oldest ancestor of pindex which is invalid.
    CBlockIndex* pindexFirstMissing = NULL; // Oldest ancestor of pindex which does not have BLOCK_HAVE_DATA.
    CBlockIndex* pindexFirstNeverProcessed = NULL; // Oldest ancestor of pindex for which nTx == 0.
    CBlockIndex* pindexFirstNotTreeValid = NULL; // Oldest ancestor of pindex which does not have BLOCK_VALID_TREE (regardless of being valid or not).
    CBlockIndex* pindexFirstNotTransactionsValid = NULL; // Oldest ancestor of pindex which does not have BLOCK_VALID_TRANSACTIONS (regardless of being valid or not).
    CBlockIndex* pindexFirstNotChainValid = NULL; // Oldest ancestor of pindex which does not have BLOCK_VALID_CHAIN (regardless of being valid or not).
    CBlockIndex* pindexFirstNotScriptsValid = NULL; // Oldest ancestor of pindex which does not have BLOCK_VALID_SCRIPTS (regardless of being valid or not).
    while (pindex != NULL) {
        nNodes++;
        if (pindexFirstInvalid == NULL && pindex->nStatus & BLOCK_FAILED_VALID) pindexFirstInvalid = pindex;
        if (pindexFirstMissing == NULL && !(pindex->nStatus & BLOCK_HAVE_DATA)) pindexFirstMissing = pindex;
        if (pindexFirstNeverProcessed == NULL && pindex->nTx == 0) pindexFirstNeverProcessed = pindex;
        if (pindex->pprev != NULL && pindexFirstNotTreeValid == NULL && (pindex->nStatus & BLOCK_VALID_MASK) < BLOCK_VALID_TREE) pindexFirstNotTreeValid = pindex;
        if (pindex->pprev != NULL && pindexFirstNotTransactionsValid == NULL && (pindex->nStatus & BLOCK_VALID_MASK) < BLOCK_VALID_TRANSACTIONS) pindexFirstNotTransactionsValid = pindex;
        if (pindex->pprev != NULL && pindexFirstNotChainValid == NULL && (pindex->nStatus & BLOCK_VALID_MASK) < BLOCK_VALID_CHAIN) pindexFirstNotChainValid = pindex;
        if (pindex->pprev != NULL && pindexFirstNotScriptsValid == NULL && (pindex->nStatus & BLOCK_VALID_MASK) < BLOCK_VALID_SCRIPTS) pindexFirstNotScriptsValid = pindex;

        // Begin: actual consistency checks.
        if (pindex->pprev == NULL) {
            // Genesis block checks.
            assert(pindex->GetBlockHash() == Params().HashGenesisBlock()); // Genesis block's hash must match.
            assert(pindex == chainActive.Genesis()); // The current active chain's genesis block must be this block.
        }
        if (pindex->nChainTx == 0) assert(pindex->nSequenceId == 0);  // nSequenceId can't be set for blocks that aren't linked
        // VALID_TRANSACTIONS is equivalent to nTx > 0 for all nodes (whether or not pruning has occurred).
        // HAVE_DATA is only equivalent to nTx > 0 (or VALID_TRANSACTIONS) if no pruning has occurred.
        if (!fHavePruned) {
            // If we've never pruned, then HAVE_DATA should be equivalent to nTx > 0
            assert(!(pindex->nStatus & BLOCK_HAVE_DATA) == (pindex->nTx == 0));
            assert(pindexFirstMissing == pindexFirstNeverProcessed);
        } else {
            // If we have pruned, then we can only say that HAVE_DATA implies nTx > 0
            if (pindex->nStatus & BLOCK_HAVE_DATA) assert(pindex->nTx > 0);
        }
        if (pindex->nStatus & BLOCK_HAVE_UNDO) assert(pindex->nStatus & BLOCK_HAVE_DATA);
        assert(((pindex->nStatus & BLOCK_VALID_MASK) >= BLOCK_VALID_TRANSACTIONS) == (pindex->nTx > 0)); // This is pruning-independent.
        // All parents having had data (at some point) is equivalent to all parents being VALID_TRANSACTIONS, which is equivalent to nChainTx being set.
        assert((pindexFirstNeverProcessed != NULL) == (pindex->nChainTx == 0)); // nChainTx != 0 is used to signal that all parent blocks have been processed (but may have been pruned).
        assert((pindexFirstNotTransactionsValid != NULL) == (pindex->nChainTx == 0));
        assert(pindex->nHeight == nHeight); // nHeight must be consistent.
        assert(pindex->pprev == NULL || pindex->nChainWork >= pindex->pprev->nChainWork); // For every block except the genesis block, the chainwork must be larger than the parent's.
        assert(nHeight < 2 || (pindex->pskip && (pindex->pskip->nHeight < nHeight))); // The pskip pointer must point back for all but the first 2 blocks.
        assert(pindexFirstNotTreeValid == NULL); // All mapBlockIndex entries must at least be TREE valid
        if ((pindex->nStatus & BLOCK_VALID_MASK) >= BLOCK_VALID_TREE) assert(pindexFirstNotTreeValid == NULL); // TREE valid implies all parents are TREE valid
        if ((pindex->nStatus & BLOCK_VALID_MASK) >= BLOCK_VALID_CHAIN) assert(pindexFirstNotChainValid == NULL); // CHAIN valid implies all parents are CHAIN valid
        if ((pindex->nStatus & BLOCK_VALID_MASK) >= BLOCK_VALID_SCRIPTS) assert(pindexFirstNotScriptsValid == NULL); // SCRIPTS valid implies all parents are SCRIPTS valid
        if (pindexFirstInvalid == NULL) {
            // Checks for not-invalid blocks.
            assert((pindex->nStatus & BLOCK_FAILED_MASK) == 0); // The failed mask cannot be set for blocks without invalid parents.
        }
        if (!CBlockIndexWorkComparator()(pindex, chainActive.Tip()) && pindexFirstNeverProcessed == NULL) {
            if (pindexFirstInvalid == NULL) {
                // If this block sorts at least as good as the current tip and
                // is valid and we have all data for its parents, it must be in
                // setBlockIndexCandidates.  chainActive.Tip() must also be there
                // even if some data has been pruned.
                if (pindexFirstMissing == NULL || pindex == chainActive.Tip()) {
                    assert(setBlockIndexCandidates.count(pindex));
                }
                // If some parent is missing, then it could be that this block was in
                // setBlockIndexCandidates but had to be removed because of the missing data.
                // In this case it must be in mapBlocksUnlinked -- see test below.
            }
        } else { // If this block sorts worse than the current tip or some ancestor's block has never been seen, it cannot be in setBlockIndexCandidates.
            assert(setBlockIndexCandidates.count(pindex) == 0);
        }
        // Check whether this block is in mapBlocksUnlinked.
        std::pair<std::multimap<CBlockIndex*,CBlockIndex*>::iterator,std::multimap<CBlockIndex*,CBlockIndex*>::iterator> rangeUnlinked = mapBlocksUnlinked.equal_range(pindex->pprev);
        bool foundInUnlinked = false;
        while (rangeUnlinked.first != rangeUnlinked.second) {
            assert(rangeUnlinked.first->first == pindex->pprev);
            if (rangeUnlinked.first->second == pindex) {
                foundInUnlinked = true;
                break;
            }
            rangeUnlinked.first++;
        }
        if (pindex->pprev && (pindex->nStatus & BLOCK_HAVE_DATA) && pindexFirstNeverProcessed != NULL && pindexFirstInvalid == NULL) {
            // If this block has block data available, some parent was never received, and has no invalid parents, it must be in mapBlocksUnlinked.
            assert(foundInUnlinked);
        }
        if (!(pindex->nStatus & BLOCK_HAVE_DATA)) assert(!foundInUnlinked); // Can't be in mapBlocksUnlinked if we don't HAVE_DATA
        if (pindexFirstMissing == NULL) assert(!foundInUnlinked); // We aren't missing data for any parent -- cannot be in mapBlocksUnlinked.
        if (pindex->pprev && (pindex->nStatus & BLOCK_HAVE_DATA) && pindexFirstNeverProcessed == NULL && pindexFirstMissing != NULL) {
            // We HAVE_DATA for this block, have received data for all parents at some point, but we're currently missing data for some parent.
            assert(fHavePruned); // We must have pruned.
            // This block may have entered mapBlocksUnlinked if:
            //  - it has a descendant that at some point had more work than the
            //    tip, and
            //  - we tried switching to that descendant but were missing
            //    data for some intermediate block between chainActive and the
            //    tip.
            // So if this block is itself better than chainActive.Tip() and it wasn't in
            // setBlockIndexCandidates, then it must be in mapBlocksUnlinked.
            if (!CBlockIndexWorkComparator()(pindex, chainActive.Tip()) && setBlockIndexCandidates.count(pindex) == 0) {
                if (pindexFirstInvalid == NULL) {
                    assert(foundInUnlinked);
                }
            }
        }
        // assert(pindex->GetBlockHash() == pindex->GetBlockHeader().GetHash()); // Perhaps too slow
        // End: actual consistency checks.

        // Try descending into the first subnode.
        std::pair<std::multimap<CBlockIndex*,CBlockIndex*>::iterator,std::multimap<CBlockIndex*,CBlockIndex*>::iterator> range = forward.equal_range(pindex);
        if (range.first != range.second) {
            // A subnode was found.
            pindex = range.first->second;
            nHeight++;
            continue;
        }
        // This is a leaf node.
        // Move upwards until we reach a node of which we have not yet visited the last child.
        while (pindex) {
            // We are going to either move to a parent or a sibling of pindex.
            // If pindex was the first with a certain property, unset the corresponding variable.
            if (pindex == pindexFirstInvalid) pindexFirstInvalid = NULL;
            if (pindex == pindexFirstMissing) pindexFirstMissing = NULL;
            if (pindex == pindexFirstNeverProcessed) pindexFirstNeverProcessed = NULL;
            if (pindex == pindexFirstNotTreeValid) pindexFirstNotTreeValid = NULL;
            if (pindex == pindexFirstNotTransactionsValid) pindexFirstNotTransactionsValid = NULL;
            if (pindex == pindexFirstNotChainValid) pindexFirstNotChainValid = NULL;
            if (pindex == pindexFirstNotScriptsValid) pindexFirstNotScriptsValid = NULL;
            // Find our parent.
            CBlockIndex* pindexPar = pindex->pprev;
            // Find which child we just visited.
            std::pair<std::multimap<CBlockIndex*,CBlockIndex*>::iterator,std::multimap<CBlockIndex*,CBlockIndex*>::iterator> rangePar = forward.equal_range(pindexPar);
            while (rangePar.first->second != pindex) {
                assert(rangePar.first != rangePar.second); // Our parent must have at least the node we're coming from as child.
                rangePar.first++;
            }
            // Proceed to the next one.
            rangePar.first++;
            if (rangePar.first != rangePar.second) {
                // Move to the sibling.
                pindex = rangePar.first->second;
                break;
            } else {
                // Move up further.
                pindex = pindexPar;
                nHeight--;
                continue;
            }
        }
    }

    // Check that we actually traversed the entire map.
    assert(nNodes == forward.size());
}

//////////////////////////////////////////////////////////////////////////////
//
// CAlert
//

string GetWarnings(string strFor)
{
    int nPriority = 0;
    string strStatusBar;
    string strRPC;

    if (!CLIENT_VERSION_IS_RELEASE)
        strStatusBar = _("This is a pre-release test build - use at your own risk - do not use for staking or merchant applications!");

    if (GetBoolArg("-testsafemode", false))
        strStatusBar = strRPC = "testsafemode enabled";

    // Misc warnings like out of disk space and clock is wrong
    if (strMiscWarning != "") {
        nPriority = 1000;
        strStatusBar = strMiscWarning;
    }

    if (fLargeWorkForkFound) {
        nPriority = 2000;
        strStatusBar = strRPC = _("Warning: The network does not appear to fully agree! Some miners appear to be experiencing issues.");
    } else if (fLargeWorkInvalidChainFound) {
        nPriority = 2000;
        strStatusBar = strRPC = _("Warning: We do not appear to fully agree with our peers! You may need to upgrade, or other nodes may need to upgrade.");
    }

    // Alerts
    {
        LOCK(cs_mapAlerts);
        BOOST_FOREACH (PAIRTYPE(const uint256, CAlert) & item, mapAlerts) {
            const CAlert& alert = item.second;
            if (alert.AppliesToMe() && alert.nPriority > nPriority) {
                nPriority = alert.nPriority;
                strStatusBar = alert.strStatusBar;
            }
        }
    }

    if (strFor == "statusbar")
        return strStatusBar;
    else if (strFor == "rpc")
        return strRPC;
    assert(!"GetWarnings() : invalid parameter");
    return "error";
}


//////////////////////////////////////////////////////////////////////////////
//
// Messages
//


bool static AlreadyHave(const CInv& inv)
{
    switch (inv.type) {
    case MSG_TX: {
        if (fDebug) LogPrintf("AlreadyHave inv.type = MSG_TX \n");
        bool txInMap = false;
        txInMap = mempool.exists(inv.hash);
        return txInMap || mapOrphanTransactions.count(inv.hash) ||
               pcoinsTip->HaveCoins(inv.hash);
    }
    case MSG_DSTX:
        if (fDebug) LogPrintf("AlreadyHave inv.type = MSG_DSTX \n");
        return mapObfuscationBroadcastTxes.count(inv.hash);
    case MSG_BLOCK:
        if (fDebug) LogPrintf("AlreadyHave inv.type = MSG_BLOCK \n");
        return mapBlockIndex.count(inv.hash);
    case MSG_TXLOCK_REQUEST:
        if (fDebug) LogPrintf("AlreadyHave inv.type = MSG_TXLOCK_REQUEST \n");
        return mapTxLockReq.count(inv.hash) ||
               mapTxLockReqRejected.count(inv.hash);
    case MSG_TXLOCK_VOTE:
        if (fDebug) LogPrintf("AlreadyHave inv.type = MSG_TXLOCK_VOTE \n");
        return mapTxLockVote.count(inv.hash);
    case MSG_SPORK:
        if (fDebug) LogPrintf("AlreadyHave inv.type = MSG_SPORK \n");
        return mapSporks.count(inv.hash);
    case MSG_MASTERNODE_WINNER:
        if (fDebug) LogPrintf("AlreadyHave inv.type = MSG_MASTERNODE_WINNER \n");
        if (masternodePayments.mapMasternodePayeeVotes.count(inv.hash)) {
            masternodeSync.AddedMasternodeWinner(inv.hash);
            return true;
        }
        return false;
    case MSG_BUDGET_VOTE:
        if (fDebug) LogPrintf("AlreadyHave inv.type = MSG_BUDGET_VOTE \n");
        if (budget.mapSeenMasternodeBudgetVotes.count(inv.hash)) {
            masternodeSync.AddedBudgetItem(inv.hash);
            return true;
        }
        return false;
    case MSG_BUDGET_PROPOSAL:
        if (fDebug) LogPrintf("AlreadyHave inv.type = MSG_BUDGET_PROPOSAL \n");
        if (budget.mapSeenMasternodeBudgetProposals.count(inv.hash)) {
            masternodeSync.AddedBudgetItem(inv.hash);
            return true;
        }
        return false;
    case MSG_BUDGET_FINALIZED_VOTE:
        if (fDebug) LogPrintf("AlreadyHave inv.type = MSG_BUDGET_FINALIZED_VOTE \n");
        if (budget.mapSeenFinalizedBudgetVotes.count(inv.hash)) {
            masternodeSync.AddedBudgetItem(inv.hash);
            return true;
        }
        return false;
    case MSG_BUDGET_FINALIZED:
        if (fDebug) LogPrintf("AlreadyHave inv.type = MSG_BUDGET_FINALIZED \n");
        if (budget.mapSeenFinalizedBudgets.count(inv.hash)) {
            masternodeSync.AddedBudgetItem(inv.hash);
            return true;
        }
        return false;
    case MSG_MASTERNODE_ANNOUNCE:
        if (fDebug) LogPrintf("AlreadyHave inv.type = MSG_MASTERNODE_ANNOUNCE \n");
        if (mnodeman.mapSeenMasternodeBroadcast.count(inv.hash)) {
            masternodeSync.AddedMasternodeList(inv.hash);
            return true;
        }
        return false;
    case MSG_MASTERNODE_PING:
        if (fDebug) LogPrintf("AlreadyHave inv.type = MSG_MASTERNODE_PING \n");
        return mnodeman.mapSeenMasternodePing.count(inv.hash);
    }
    // Don't know what it is, just say we already got one
    return true;
}


bool static AlreadyHave_Legacy(const CInv& inv) EXCLUSIVE_LOCKS_REQUIRED(cs_main)
{
    switch (inv.type)
    {
    case MSG_TX:
        {
            assert(recentRejects);
            if (chainActive.Tip()->GetBlockHash() != hashRecentRejectsChainTip)
            {
                // If the chain tip has changed previously rejected transactions
                // might be now valid, e.g. due to a nLockTime'd tx becoming valid,
                // or a double-spend. Reset the rejects filter and give those
                // txs a second chance.
                hashRecentRejectsChainTip = chainActive.Tip()->GetBlockHash();
                recentRejects->reset();
            }

            return recentRejects->contains(inv.hash) ||
                   mempool.exists(inv.hash) ||
                   mapOrphanTransactions.count(inv.hash) ||
                   pcoinsTip->HaveCoins(inv.hash);
        }
    case MSG_DSTX:
        return mapObfuscationBroadcastTxes.count(inv.hash);
    case MSG_BLOCK:
        return mapBlockIndex.count(inv.hash);
    case MSG_TXLOCK_REQUEST:
        return mapTxLockReq.count(inv.hash) ||
               mapTxLockReqRejected.count(inv.hash);
    case MSG_TXLOCK_VOTE:
        return mapTxLockVote.count(inv.hash);
    case MSG_SPORK:
        return mapSporks.count(inv.hash);
    case MSG_MASTERNODE_WINNER:
        if (masternodePayments.mapMasternodePayeeVotes.count(inv.hash)) {
            masternodeSync.AddedMasternodeWinner(inv.hash);
            return true;
        }
        return false;
    case MSG_BUDGET_VOTE:
        if (budget.mapSeenMasternodeBudgetVotes.count(inv.hash)) {
            masternodeSync.AddedBudgetItem(inv.hash);
            return true;
        }
        return false;
    case MSG_BUDGET_PROPOSAL:
        if (budget.mapSeenMasternodeBudgetProposals.count(inv.hash)) {
            masternodeSync.AddedBudgetItem(inv.hash);
            return true;
        }
        return false;
    case MSG_BUDGET_FINALIZED_VOTE:
        if (budget.mapSeenFinalizedBudgetVotes.count(inv.hash)) {
            masternodeSync.AddedBudgetItem(inv.hash);
            return true;
        }
        return false;
    case MSG_BUDGET_FINALIZED:
        if (budget.mapSeenFinalizedBudgets.count(inv.hash)) {
            masternodeSync.AddedBudgetItem(inv.hash);
            return true;
        }
        return false;
    case MSG_MASTERNODE_ANNOUNCE:
        if (mnodeman.mapSeenMasternodeBroadcast.count(inv.hash)) {
            masternodeSync.AddedMasternodeList(inv.hash);
            return true;
        }
        return false;
    case MSG_MASTERNODE_PING:
        return mnodeman.mapSeenMasternodePing.count(inv.hash);
    }
    // Don't know what it is, just say we already got one
    return true;
}

void static ProcessGetData(CNode* pfrom)
{
    std::deque<CInv>::iterator it = pfrom->vRecvGetData.begin();

    vector<CInv> vNotFound;

    LOCK(cs_main);

    while (it != pfrom->vRecvGetData.end()) {
        // Don't bother if send buffer is too full to respond anyway
        if (pfrom->nSendSize >= SendBufferSize())
            break;

        const CInv &inv = *it;
        {
            boost::this_thread::interruption_point();
            it++;

            if (inv.type == MSG_BLOCK || inv.type == MSG_FILTERED_BLOCK)
            {
                bool send = false;
                BlockMap::iterator mi = mapBlockIndex.find(inv.hash);
                if (mi != mapBlockIndex.end())
                {
                    if (chainActive.Contains(mi->second)) {
                        send = true;
                    } else {
                        // To prevent fingerprinting attacks, only send blocks outside of the active
                        // chain if they are valid, and no more than the max reorganization depth older.
                        send = mi->second->IsValid(BLOCK_VALID_SCRIPTS) && (pindexBestHeader != NULL) &&
                        (chainActive.Height() - mi->second->nHeight < Params().MaxReorganizationDepth());
                        if (!send) {
                            LogPrintf("%s: ignoring request from peer=%i for old block that isn't in the main chain\n", __func__, pfrom->GetId());
                        }
                    }
                }
                // disconnect node in case we have reached the outbound limit for serving historical blocks
                // never disconnect whitelisted nodes
                static const int nOneWeek = 7 * 24 * 60 * 60; // assume > 1 week = historical
                if (send && CNode::OutboundTargetReached(true) && ( ((pindexBestHeader != NULL) && (pindexBestHeader->GetBlockTime() - mi->second->GetBlockTime() > nOneWeek)) || inv.type == MSG_FILTERED_BLOCK) && !pfrom->fWhitelisted)
                {
                    LogPrint("net", "historical block serving limit reached, disconnect peer=%d\n", pfrom->GetId());

                    //disconnect node
                    pfrom->fDisconnect = true;
                    send = false;
                }
                // Pruned nodes may have deleted the block, so check whether
                // it's available before trying to send.
                if (send && (mi->second->nStatus & BLOCK_HAVE_DATA))
                {
                    // Send block from disk
                    CBlock block;
                    if (!ReadBlockFromDisk(block, (*mi).second))
                        assert(!"cannot load block from disk");
                    if (inv.type == MSG_BLOCK)
                        pfrom->PushMessage(NetMsgType::BLOCK, block);
                    else // MSG_FILTERED_BLOCK)
                    {
                        LOCK(pfrom->cs_filter);
                        if (pfrom->pfilter)
                        {
                            CMerkleBlock merkleBlock(block, *pfrom->pfilter);
                            pfrom->PushMessage(NetMsgType::MERKLEBLOCK, merkleBlock);
                            // CMerkleBlock just contains hashes, so also push any transactions in the block the client did not see
                            // This avoids hurting performance by pointlessly requiring a round-trip
                            // Note that there is currently no way for a node to request any single transactions we didn't send here -
                            // they must either disconnect and retry or request the full block.
                            // Thus, the protocol spec specified allows for us to provide duplicate txn here,
                            // however we MUST always provide at least what the remote peer needs
                            typedef std::pair<unsigned int, uint256> PairType;
                            BOOST_FOREACH(PairType& pair, merkleBlock.vMatchedTxn)
                                pfrom->PushMessage(NetMsgType::TX, block.vtx[pair.first]);
                        }
                        // else
                            // no response
                    }

                    // Trigger the peer node to send a getblocks request for the next batch of inventory
                    if (inv.hash == pfrom->hashContinue)
                    {
                        // Bypass PushInventory, this must send even if redundant,
                        // and we want it right after the last block so they don't
                        // wait for other stuff first.
                        vector<CInv> vInv;
                        vInv.push_back(CInv(MSG_BLOCK, chainActive.Tip()->GetBlockHash()));
                        pfrom->PushMessage(NetMsgType::INV, vInv);
                        pfrom->hashContinue.SetNull();
                    }
                }
            }
            else if (inv.IsKnownType())
            {
                // Send stream from relay memory
                bool pushed = false;
                {
                    LOCK(cs_mapRelay);
                    map<CInv, CDataStream>::iterator mi = mapRelay.find(inv);
                    if (mi != mapRelay.end()) {
                        pfrom->PushMessage(inv.GetCommand(), (*mi).second);
                        pushed = true;
                    }
                }
                if (!pushed && inv.type == MSG_TX) {
                    CTransaction tx;
                    if (mempool.lookup(inv.hash, tx)) {
                        CDataStream ss(SER_NETWORK, PROTOCOL_VERSION);
                        ss.reserve(1000);
                        ss << tx;
                        pfrom->PushMessage(NetMsgType::TX, ss);
                        pushed = true;
                    }
                }
                if (!pushed && inv.type == MSG_TXLOCK_VOTE) {
                    if (mapTxLockVote.count(inv.hash)) {
                        CDataStream ss(SER_NETWORK, PROTOCOL_VERSION);
                        ss.reserve(1000);
                        ss << mapTxLockVote[inv.hash];
                        pfrom->PushMessage(NetMsgType::TX, ss);
                        pushed = true;
                    }
                }
                if (!pushed && inv.type == MSG_TXLOCK_REQUEST) {
                    if (mapTxLockReq.count(inv.hash)) {
                        CDataStream ss(SER_NETWORK, PROTOCOL_VERSION);
                        ss.reserve(1000);
                        ss << mapTxLockReq[inv.hash];
                        pfrom->PushMessage("ix", ss);
                        pushed = true;
                    }
                }
                if (!pushed && inv.type == MSG_SPORK) {
                    if (mapSporks.count(inv.hash)) {
                        CDataStream ss(SER_NETWORK, PROTOCOL_VERSION);
                        ss.reserve(1000);
                        ss << mapSporks[inv.hash];
                        pfrom->PushMessage(NetMsgType::SPORK, ss);
                        pushed = true;
                    }
                }
                if (!pushed && inv.type == MSG_MASTERNODE_WINNER) {
                    if (masternodePayments.mapMasternodePayeeVotes.count(inv.hash)) {
                        CDataStream ss(SER_NETWORK, PROTOCOL_VERSION);
                        ss.reserve(1000);
                        ss << masternodePayments.mapMasternodePayeeVotes[inv.hash];
                        pfrom->PushMessage("mnw", ss);
                        pushed = true;
                    }
                }
                if (!pushed && inv.type == MSG_BUDGET_VOTE) {
                    if (budget.mapSeenMasternodeBudgetVotes.count(inv.hash)) {
                        CDataStream ss(SER_NETWORK, PROTOCOL_VERSION);
                        ss.reserve(1000);
                        ss << budget.mapSeenMasternodeBudgetVotes[inv.hash];
                        pfrom->PushMessage("mvote", ss);
                        pushed = true;
                    }
                }

=======
                if (!pushed && inv.type == MSG_TX) {
                    CTransaction tx;
                    if (mempool.lookup(inv.hash, tx)) {
                        CDataStream ss(SER_NETWORK, PROTOCOL_VERSION);
                        ss.reserve(1000);
                        ss << tx;
                        if (fDebug) LogPrintf("Send Back Tx to peer=%d\n", pfrom->id);
                        pfrom->PushMessage("tx", ss);
                        pushed = true;
                    }
                }
                if (!pushed && inv.type == MSG_TXLOCK_VOTE) {
                    if (mapTxLockVote.count(inv.hash)) {
                        CDataStream ss(SER_NETWORK, PROTOCOL_VERSION);
                        ss.reserve(1000);
                        ss << mapTxLockVote[inv.hash];
                        if (fDebug) LogPrintf("Send Back txlvote to peer=%d\n", pfrom->id);
                        pfrom->PushMessage("txlvote", ss);
                        pushed = true;
                    }
                }
                if (!pushed && inv.type == MSG_TXLOCK_REQUEST) {
                    if (mapTxLockReq.count(inv.hash)) {
                        CDataStream ss(SER_NETWORK, PROTOCOL_VERSION);
                        ss.reserve(1000);
                        ss << mapTxLockReq[inv.hash];
                        if (fDebug) LogPrintf("Send Back ix to peer=%d\n", pfrom->id);
                        pfrom->PushMessage("ix", ss);
                        pushed = true;
                    }
                }
                if (!pushed && inv.type == MSG_SPORK) {
                    if (mapSporks.count(inv.hash)) {
                        CDataStream ss(SER_NETWORK, PROTOCOL_VERSION);
                        ss.reserve(1000);
                        ss << mapSporks[inv.hash];
                        if (fDebug) LogPrintf("Send Back spork to peer=%d\n", pfrom->id);
                        pfrom->PushMessage("spork", ss);
                        pushed = true;
                    }
                }
                if (!pushed && inv.type == MSG_MASTERNODE_WINNER) {
                    if (masternodePayments.mapMasternodePayeeVotes.count(inv.hash)) {
                        CDataStream ss(SER_NETWORK, PROTOCOL_VERSION);
                        ss.reserve(1000);
                        ss << masternodePayments.mapMasternodePayeeVotes[inv.hash];
                        if (fDebug) LogPrintf("Send Back mnw to peer=%d\n", pfrom->id);
                        pfrom->PushMessage("mnw", ss);
                        pushed = true;
                    }
                }
                if (!pushed && inv.type == MSG_BUDGET_VOTE) {
                    if (budget.mapSeenMasternodeBudgetVotes.count(inv.hash)) {
                        CDataStream ss(SER_NETWORK, PROTOCOL_VERSION);
                        ss.reserve(1000);
                        ss << budget.mapSeenMasternodeBudgetVotes[inv.hash];
                        if (fDebug) LogPrintf("Send Back mvote to peer=%d\n", pfrom->id);
                        pfrom->PushMessage("mvote", ss);
                        pushed = true;
                    }
                }

>>>>>>> ba32acc1
                if (!pushed && inv.type == MSG_BUDGET_PROPOSAL) {
                    if (budget.mapSeenMasternodeBudgetProposals.count(inv.hash)) {
                        CDataStream ss(SER_NETWORK, PROTOCOL_VERSION);
                        ss.reserve(1000);
                        ss << budget.mapSeenMasternodeBudgetProposals[inv.hash];
<<<<<<< HEAD
=======
                        if (fDebug) LogPrintf("Send Back mprop to peer=%d\n", pfrom->id);
>>>>>>> ba32acc1
                        pfrom->PushMessage("mprop", ss);
                        pushed = true;
                    }
                }
<<<<<<< HEAD

                if (!pushed && inv.type == MSG_BUDGET_FINALIZED_VOTE) {
                    if (budget.mapSeenFinalizedBudgetVotes.count(inv.hash)) {
                        CDataStream ss(SER_NETWORK, PROTOCOL_VERSION);
                        ss.reserve(1000);
                        ss << budget.mapSeenFinalizedBudgetVotes[inv.hash];
                        pfrom->PushMessage("fbvote", ss);
                        pushed = true;
                    }
                }

                if (!pushed && inv.type == MSG_BUDGET_FINALIZED) {
                    if (budget.mapSeenFinalizedBudgets.count(inv.hash)) {
                        CDataStream ss(SER_NETWORK, PROTOCOL_VERSION);
                        ss.reserve(1000);
                        ss << budget.mapSeenFinalizedBudgets[inv.hash];
                        pfrom->PushMessage("fbs", ss);
                        pushed = true;
                    }
                }

                if (!pushed && inv.type == MSG_MASTERNODE_ANNOUNCE) {
                    if (mnodeman.mapSeenMasternodeBroadcast.count(inv.hash)) {
                        CDataStream ss(SER_NETWORK, PROTOCOL_VERSION);
                        ss.reserve(1000);
                        ss << mnodeman.mapSeenMasternodeBroadcast[inv.hash];
                        pfrom->PushMessage("mnb", ss);
                        pushed = true;
                    }
                }

                if (!pushed && inv.type == MSG_MASTERNODE_PING) {
                    if (mnodeman.mapSeenMasternodePing.count(inv.hash)) {
                        CDataStream ss(SER_NETWORK, PROTOCOL_VERSION);
                        ss.reserve(1000);
                        ss << mnodeman.mapSeenMasternodePing[inv.hash];
                        pfrom->PushMessage("mnp", ss);
                        pushed = true;
                    }
                }

                if (!pushed && inv.type == MSG_DSTX) {
                    if (mapObfuscationBroadcastTxes.count(inv.hash)) {
                        CDataStream ss(SER_NETWORK, PROTOCOL_VERSION);
                        ss.reserve(1000);
                        ss << mapObfuscationBroadcastTxes[inv.hash].tx << mapObfuscationBroadcastTxes[inv.hash].vin << mapObfuscationBroadcastTxes[inv.hash].vchSig << mapObfuscationBroadcastTxes[inv.hash].sigTime;

                        pfrom->PushMessage("dstx", ss);
                        pushed = true;
                    }
                }


                if (!pushed) {
                    vNotFound.push_back(inv);
                }
            }

            // Track requests for our stuff.
            GetMainSignals().Inventory(inv.hash);

            if (inv.type == MSG_BLOCK || inv.type == MSG_FILTERED_BLOCK)
                break;
        }
    }

    pfrom->vRecvGetData.erase(pfrom->vRecvGetData.begin(), it);

    if (!vNotFound.empty()) {
        // Let the peer know that we didn't find what it asked for, so it doesn't
        // have to wait around forever. Currently only SPV clients actually care
        // about this message: it's needed when they are recursively walking the
        // dependencies of relevant unconfirmed transactions. SPV clients want to
        // do that because they want to know about (and store and rebroadcast and
        // risk analyze) the dependencies of transactions relevant to them, without
        // having to download the entire memory pool.
        pfrom->PushMessage(NetMsgType::NOTFOUND, vNotFound);
    }
}

bool fRequestedSporksIDB = false;
bool static ProcessMessage(CNode* pfrom, string strCommand, CDataStream& vRecv, int64_t nTimeReceived)
{
    RandAddSeedPerfmon();
    LogPrint("net", "received: %s (%u bytes) command: %s peer=%d\n", SanitizeString(strCommand), vRecv.size(), strCommand, pfrom->id);
    if (mapArgs.count("-dropmessagestest") && GetRand(atoi(mapArgs["-dropmessagestest"])) == 0) {
        LogPrintf("dropmessagestest DROPPING RECV MESSAGE\n");
        return true;
    }

    if (strCommand == "version") {
        // Each connection can only send one version message
        if (pfrom->nVersion != 0) {
            pfrom->PushMessage("reject", strCommand, REJECT_DUPLICATE, string("Duplicate version message"));
            LOCK(cs_main);
            Misbehaving(pfrom->GetId(), 1);
            return false;
        }

#ifdef LICO
  I believe we don´t need this for now
        bool fMissingSporks = !pSporkDB->SporkExists(SPORK_14_NEW_PROTOCOL_ENFORCEMENT);

        if (fMissingSporks || !fRequestedSporksIDB){
            LogPrintf("asking peer for sporks\n");
            pfrom->PushMessage("getsporks");
            fRequestedSporksIDB = true;
        }
#endif        

        int64_t nTime;
        CAddress addrMe;
        CAddress addrFrom;
        uint64_t nNonce = 1;
        vRecv >> pfrom->nVersion >> pfrom->nServices >> nTime >> addrMe;
        if (pfrom->DisconnectOldProtocol(ActiveProtocol(), strCommand))
            return false;

        if (pfrom->nVersion == 10300)
            pfrom->nVersion = 300;
        if (!vRecv.empty())
            vRecv >> addrFrom >> nNonce;
        if (!vRecv.empty()) {
            vRecv >> LIMITED_STRING(pfrom->strSubVer, 256);
            pfrom->cleanSubVer = SanitizeString(pfrom->strSubVer);
        }
        if (!vRecv.empty())
            vRecv >> pfrom->nStartingHeight;
        if (!vRecv.empty())
            vRecv >> pfrom->fRelayTxes; // set to true after we get the first filter* message
        else
            pfrom->fRelayTxes = true;

        // Disconnect if we connected to ourself
        if (nNonce == nLocalHostNonce && nNonce > 1) {
            LogPrintf("connected to self at %s, disconnecting\n", pfrom->addr.ToString());
            pfrom->fDisconnect = true;
            return true;
        }

        pfrom->addrLocal = addrMe;
        if (pfrom->fInbound && addrMe.IsRoutable()) {
            SeenLocal(addrMe);
        }

        // Be shy and don't send version until we hear
        if (pfrom->fInbound)
            pfrom->PushVersion();

        pfrom->fClient = !(pfrom->nServices & NODE_NETWORK);

        // Potentially mark this peer as a preferred download peer.
        UpdatePreferredDownload(pfrom, State(pfrom->GetId()));

        // Change version
        pfrom->PushMessage("verack");
        pfrom->ssSend.SetVersion(min(pfrom->nVersion, PROTOCOL_VERSION));

        if (!pfrom->fInbound) {
            // Advertise our address
            if (fListen && !IsInitialBlockDownload()) {
                CAddress addr = GetLocalAddress(&pfrom->addr);
                if (addr.IsRoutable()) {
                    LogPrintf("ProcessMessages: advertizing address %s\n", addr.ToString());
                    pfrom->PushAddress(addr);
                } else if (IsPeerAddrLocalGood(pfrom)) {
                    addr.SetIP(pfrom->addrLocal);
                    LogPrintf("ProcessMessages: advertizing address %s\n", addr.ToString());
                    pfrom->PushAddress(addr);
                }
            }

            // Get recent addresses
            if (pfrom->fOneShot || pfrom->nVersion >= CADDR_TIME_VERSION || addrman.size() < 1000) {
                pfrom->PushMessage("getaddr");
                pfrom->fGetAddr = true;
            }
            addrman.Good(pfrom->addr);
        } else {
            if (((CNetAddr)pfrom->addr) == (CNetAddr)addrFrom) {
                addrman.Add(addrFrom, addrFrom);
                addrman.Good(addrFrom);
            }
        }

        // Relay alerts
        {
            LOCK(cs_mapAlerts);
            BOOST_FOREACH (PAIRTYPE(const uint256, CAlert) & item, mapAlerts)
                item.second.RelayTo(pfrom);
        }

        pfrom->fSuccessfullyConnected = true;

        string remoteAddr;
        if (fLogIPs)
            remoteAddr = ", peeraddr=" + pfrom->addr.ToString();

        LogPrintf("receive version message: %s: version %d, blocks=%d, us=%s, peer=%d%s\n",
            pfrom->cleanSubVer, pfrom->nVersion,
            pfrom->nStartingHeight, addrMe.ToString(), pfrom->id,
            remoteAddr);

        int64_t nTimeOffset = nTime - GetTime();
        pfrom->nTimeOffset = nTimeOffset;
        AddTimeData(pfrom->addr, nTimeOffset);
    }


    else if (pfrom->nVersion == 0) {
        // Must have a version message before anything else
        LOCK(cs_main);
        Misbehaving(pfrom->GetId(), 1);
        return false;
    }


    else if (strCommand == "verack") {
        pfrom->SetRecvVersion(min(pfrom->nVersion, PROTOCOL_VERSION));

        // Mark this node as currently connected, so we update its timestamp later.
        if (pfrom->fNetworkNode) {
            LOCK(cs_main);
            State(pfrom->GetId())->fCurrentlyConnected = true;
        }
    }


    else if (strCommand == "addr") {
        vector<CAddress> vAddr;
        vRecv >> vAddr;

        // Don't want addr from older versions unless seeding
        if (pfrom->nVersion < CADDR_TIME_VERSION && addrman.size() > 1000)
            return true;
        if (vAddr.size() > 1000) {
            LOCK(cs_main);
            Misbehaving(pfrom->GetId(), 20);
            return error("message addr size() = %u", vAddr.size());
        }

        // Store the new addresses
        vector<CAddress> vAddrOk;
        int64_t nNow = GetAdjustedTime();
        int64_t nSince = nNow - 10 * 60;
        BOOST_FOREACH (CAddress& addr, vAddr) {
            boost::this_thread::interruption_point();

            if (addr.nTime <= 100000000 || addr.nTime > nNow + 10 * 60)
                addr.nTime = nNow - 5 * 24 * 60 * 60;
            pfrom->AddAddressKnown(addr);
            bool fReachable = IsReachable(addr);
            if (addr.nTime > nSince && !pfrom->fGetAddr && vAddr.size() <= 10 && addr.IsRoutable()) {
                // Relay to a limited number of other nodes
                {
                    LOCK(cs_vNodes);
                    // Use deterministic randomness to send to the same nodes for 24 hours
                    // at a time so the setAddrKnowns of the chosen nodes prevent repeats
                    static uint256 hashSalt;
                    if (hashSalt == 0)
                        hashSalt = GetRandHash();
                    uint64_t hashAddr = addr.GetHash();
                    uint256 hashRand = hashSalt ^ (hashAddr << 32) ^ ((GetTime() + hashAddr) / (24 * 60 * 60));
                    hashRand = Hash(BEGIN(hashRand), END(hashRand));
                    multimap<uint256, CNode*> mapMix;
                    BOOST_FOREACH (CNode* pnode, vNodes) {
                        if (pnode->nVersion < CADDR_TIME_VERSION)
                            continue;
                        unsigned int nPointer;
                        memcpy(&nPointer, &pnode, sizeof(nPointer));
                        uint256 hashKey = hashRand ^ nPointer;
                        hashKey = Hash(BEGIN(hashKey), END(hashKey));
                        mapMix.insert(make_pair(hashKey, pnode));
                    }
                    int nRelayNodes = fReachable ? 2 : 1; // limited relaying of addresses outside our network(s)
                    for (multimap<uint256, CNode*>::iterator mi = mapMix.begin(); mi != mapMix.end() && nRelayNodes-- > 0; ++mi)
                        ((*mi).second)->PushAddress(addr);
                }
            }
            // Do not store addresses outside our network
            if (fReachable)
                vAddrOk.push_back(addr);
        }
        addrman.Add(vAddrOk, pfrom->addr, 2 * 60 * 60);
        if (vAddr.size() < 1000)
            pfrom->fGetAddr = false;
        if (pfrom->fOneShot)
            pfrom->fDisconnect = true;
    }


    else if (strCommand == NetMsgType::INV) {
        vector<CInv> vInv;
        vRecv >> vInv;
        if (vInv.size() > MAX_INV_SZ) {
            LOCK(cs_main);
            Misbehaving(pfrom->GetId(), 20);
            return error("message inv size() = %u", vInv.size());
        }

        LOCK(cs_main);

        std::vector<CInv> vToFetch;

        for (unsigned int nInv = 0; nInv < vInv.size(); nInv++) {
            const CInv& inv = vInv[nInv];

            boost::this_thread::interruption_point();
            pfrom->AddInventoryKnown(inv);

            bool fAlreadyHave = AlreadyHave(inv);
            LogPrint("net", "got inv: %s  %s peer=%d\n", inv.ToString(), fAlreadyHave ? "have" : "new", pfrom->id);

            if (!fAlreadyHave && !fImporting && !fReindex && inv.type != MSG_BLOCK)
                pfrom->AskFor(inv);


            if (inv.type == MSG_BLOCK) {
                UpdateBlockAvailability(pfrom->GetId(), inv.hash);
                if (!fAlreadyHave && !fImporting && !fReindex && !mapBlocksInFlight.count(inv.hash)) {
                    // Add this to the list of blocks to request
                    vToFetch.push_back(inv);
                    LogPrint("net", "getblocks (%d) %s to peer=%d\n", pindexBestHeader->nHeight, inv.hash.ToString(), pfrom->id);
                }
            }

            // Track requests for our stuff
            GetMainSignals().Inventory(inv.hash);

            if (pfrom->nSendSize > (SendBufferSize() * 2)) {
                Misbehaving(pfrom->GetId(), 50);
                return error("send buffer size() = %u", pfrom->nSendSize);
            }
        }

        if (!vToFetch.empty())
            pfrom->PushMessage("getdata", vToFetch);
    }


    else if (strCommand == NetMsgType::GETDATA) {
        vector<CInv> vInv;
        vRecv >> vInv;
        if (vInv.size() > MAX_INV_SZ) {
            LOCK(cs_main);
            Misbehaving(pfrom->GetId(), 20);
            return error("message getdata size() = %u", vInv.size());
        }

        if (fDebug || (vInv.size() != 1))
            LogPrint("net", "received getdata (%u invsz) peer=%d\n", vInv.size(), pfrom->id);

        if ((fDebug && vInv.size() > 0) || (vInv.size() == 1))
            LogPrint("net", "received getdata for: %s peer=%d\n", vInv[0].ToString(), pfrom->id);

        pfrom->vRecvGetData.insert(pfrom->vRecvGetData.end(), vInv.begin(), vInv.end());
        ProcessGetData(pfrom);
    }


    else if (strCommand == "getblocks" || strCommand == "getheaders") {
        CBlockLocator locator;
        uint256 hashStop;
        vRecv >> locator >> hashStop;

        LOCK(cs_main);

        // Find the last block the caller has in the main chain
        CBlockIndex* pindex = FindForkInGlobalIndex(chainActive, locator);

        // Send the rest of the chain
        if (pindex)
            pindex = chainActive.Next(pindex);
        int nLimit = 500;
        LogPrint("net", "getblocks %d to %s limit %d from peer=%d\n", (pindex ? pindex->nHeight : -1), hashStop == uint256(0) ? "end" : hashStop.ToString(), nLimit, pfrom->id);
        for (; pindex; pindex = chainActive.Next(pindex)) {
            if (pindex->GetBlockHash() == hashStop) {
                LogPrint("net", "  getblocks stopping at %d %s\n", pindex->nHeight, pindex->GetBlockHash().ToString());
                break;
            }
            pfrom->PushInventory(CInv(MSG_BLOCK, pindex->GetBlockHash()));
            if (--nLimit <= 0) {
                // When this block is requested, we'll send an inv that'll make them
                // getblocks the next batch of inventory.
                LogPrint("net", "  getblocks stopping at limit %d %s\n", pindex->nHeight, pindex->GetBlockHash().ToString());
                pfrom->hashContinue = pindex->GetBlockHash();
                break;
            }
        }
    }


    else if (strCommand == "headers" && Params().HeadersFirstSyncingActive()) {
        CBlockLocator locator;
        uint256 hashStop;
        vRecv >> locator >> hashStop;

        LOCK(cs_main);

        if (IsInitialBlockDownload())
            return true;

        CBlockIndex* pindex = NULL;
        if (locator.IsNull()) {
            // If locator is null, return the hashStop block
            BlockMap::iterator mi = mapBlockIndex.find(hashStop);
            if (mi == mapBlockIndex.end())
                return true;
            pindex = (*mi).second;
        } else {
            // Find the last block the caller has in the main chain
            pindex = FindForkInGlobalIndex(chainActive, locator);
            if (pindex)
                pindex = chainActive.Next(pindex);
        }

        // we must use CBlocks, as CBlockHeaders won't include the 0x00 nTx count at the end
        vector<CBlock> vHeaders;
        int nLimit = MAX_HEADERS_RESULTS;
        if (fDebug)
            LogPrintf("getheaders %d to %s from peer=%d\n", (pindex ? pindex->nHeight : -1), hashStop.ToString(), pfrom->id);
        for (; pindex; pindex = chainActive.Next(pindex)) {
            vHeaders.push_back(pindex->GetBlockHeader());
            if (--nLimit <= 0 || pindex->GetBlockHash() == hashStop)
                break;
        }
        pfrom->PushMessage("headers", vHeaders);
    }


    else if (strCommand == "tx" || strCommand == "dstx") {
        vector<uint256> vWorkQueue;
        vector<uint256> vEraseQueue;
        CTransaction tx;

        //masternode signed transaction
        bool ignoreFees = false;
        CTxIn vin;
        vector<unsigned char> vchSig;
        int64_t sigTime;

        if (strCommand == "tx") {
            vRecv >> tx;
        } else if (strCommand == "dstx") {
            //these allow masternodes to publish a limited amount of free transactions
            vRecv >> tx >> vin >> vchSig >> sigTime;

            CMasternode* pmn = mnodeman.Find(vin);
            if (pmn != NULL) {
                if (!pmn->allowFreeTx) {
                    //multiple peers can send us a valid masternode transaction
                    if (fDebug) LogPrintf("dstx: Masternode sending too many transactions %s\n", tx.GetHash().ToString());
                    return true;
                }

                std::string strMessage = tx.GetHash().ToString() + boost::lexical_cast<std::string>(sigTime);

                std::string errorMessage = "";
                if (!obfuScationSigner.VerifyMessage(pmn->pubKeyMasternode, vchSig, strMessage, errorMessage)) {
                    LogPrintf("dstx: Got bad masternode address signature %s \n", vin.ToString());
                    //pfrom->Misbehaving(20);
                    return false;
                }

                LogPrintf("dstx: Got Masternode transaction %s\n", tx.GetHash().ToString());

                ignoreFees = true;
                pmn->allowFreeTx = false;

                if (!mapObfuscationBroadcastTxes.count(tx.GetHash())) {
                    CObfuscationBroadcastTx dstx;
                    dstx.tx = tx;
                    dstx.vin = vin;
                    dstx.vchSig = vchSig;
                    dstx.sigTime = sigTime;

                    mapObfuscationBroadcastTxes.insert(make_pair(tx.GetHash(), dstx));
                }
            }
        }

        CInv inv(MSG_TX, tx.GetHash());
        pfrom->AddInventoryKnown(inv);

        LOCK(cs_main);

        bool fMissingInputs = false;
        bool fMissingZerocoinInputs = false;
        CValidationState state;

        pfrom->setAskFor.erase(inv.hash);
        mapAlreadyAskedFor.erase(inv.hash);

        if (
#ifdef ZEROCOIN            
            !tx.IsZerocoinSpend() && 
#endif
            AcceptToMemoryPool(mempool, state, tx, true, &fMissingInputs, false, ignoreFees)) {
            mempool.check(pcoinsTip);
            RelayTransaction(tx);
            vWorkQueue.push_back(inv.hash);

            LogPrint("mempool", "AcceptToMemoryPool: peer=%d %s : accepted %s (poolsz %u)\n",
                     pfrom->id, pfrom->cleanSubVer,
                     tx.GetHash().ToString(),
                     mempool.mapTx.size());

            // Recursively process any orphan transactions that depended on this one
            set<NodeId> setMisbehaving;
            for(unsigned int i = 0; i < vWorkQueue.size(); i++) {
                map<uint256, set<uint256> >::iterator itByPrev = mapOrphanTransactionsByPrev.find(vWorkQueue[i]);
                if(itByPrev == mapOrphanTransactionsByPrev.end())
                    continue;
                for(set<uint256>::iterator mi = itByPrev->second.begin();
                    mi != itByPrev->second.end();
                    ++mi) {
                    const uint256 &orphanHash = *mi;
                    const CTransaction &orphanTx = mapOrphanTransactions[orphanHash].tx;
                    NodeId fromPeer = mapOrphanTransactions[orphanHash].fromPeer;
                    bool fMissingInputs2 = false;
                    // Use a dummy CValidationState so someone can't setup nodes to counter-DoS based on orphan
                    // resolution (that is, feeding people an invalid transaction based on LegitTxX in order to get
                    // anyone relaying LegitTxX banned)
                    CValidationState stateDummy;


                    if(setMisbehaving.count(fromPeer))
                        continue;
                    if(AcceptToMemoryPool(mempool, stateDummy, orphanTx, true, &fMissingInputs2)) {
                        LogPrint("mempool", "   accepted orphan tx %s\n", orphanHash.ToString());
                        RelayTransaction(orphanTx);
                        vWorkQueue.push_back(orphanHash);
                        vEraseQueue.push_back(orphanHash);
                    } else if(!fMissingInputs2) {
                        int nDos = 0;
                        if(stateDummy.IsInvalid(nDos) && nDos > 0) {
                            // Punish peer that gave us an invalid orphan tx
                            Misbehaving(fromPeer, nDos);
                            setMisbehaving.insert(fromPeer);
                            LogPrint("mempool", "   invalid orphan tx %s\n", orphanHash.ToString());
                        }
                        // Has inputs but not accepted to mempool
                        // Probably non-standard or insufficient fee/priority
                        LogPrint("mempool", "   removed orphan tx %s\n", orphanHash.ToString());
                        vEraseQueue.push_back(orphanHash);
                    }
                    mempool.check(pcoinsTip);
                }
            }

            BOOST_FOREACH (uint256 hash, vEraseQueue)EraseOrphanTx(hash);
        } else if (
#ifdef ZEROCOIN            
            tx.IsZerocoinSpend() && 
#endif            
            AcceptToMemoryPool(mempool, state, tx, true, &fMissingZerocoinInputs, false, ignoreFees)) {
            //Presstab: ZCoin has a bunch of code commented out here. Is this something that should have more going on?
            //Also there is nothing that handles fMissingZerocoinInputs. Does there need to be?
            RelayTransaction(tx);
            LogPrint("mempool", "AcceptToMemoryPool: Zerocoinspend peer=%d %s : accepted %s (poolsz %u)\n",
                     pfrom->id, pfrom->cleanSubVer,
                     tx.GetHash().ToString(),
                     mempool.mapTx.size());
        } else if (fMissingInputs) {
            AddOrphanTx(tx, pfrom->GetId());

            // DoS prevention: do not allow mapOrphanTransactions to grow unbounded
            unsigned int nMaxOrphanTx = (unsigned int)std::max((int64_t)0, GetArg("-maxorphantx", DEFAULT_MAX_ORPHAN_TRANSACTIONS));
            unsigned int nEvicted = LimitOrphanTxSize(nMaxOrphanTx);
            if (nEvicted > 0)
                LogPrint("mempool", "mapOrphan overflow, removed %u tx\n", nEvicted);
        } else if (pfrom->fWhitelisted) {
            // Always relay transactions received from whitelisted peers, even
            // if they are already in the mempool (allowing the node to function
            // as a gateway for nodes hidden behind it).

            RelayTransaction(tx);
        }

        if (strCommand == "dstx") {
            CInv inv(MSG_DSTX, tx.GetHash());
            RelayInv(inv);
        }

        int nDoS = 0;
        if (state.IsInvalid(nDoS)) {
            LogPrint("mempool", "%s from peer=%d %s was not accepted into the memory pool: %s\n", tx.GetHash().ToString(),
                pfrom->id, pfrom->cleanSubVer,
                state.GetRejectReason());
            pfrom->PushMessage("reject", strCommand, state.GetRejectCode(),
                state.GetRejectReason().substr(0, MAX_REJECT_MESSAGE_LENGTH), inv.hash);
            if (nDoS > 0)
                Misbehaving(pfrom->GetId(), nDoS);
        }
    }


    else if (strCommand == "headers" && Params().HeadersFirstSyncingActive() && !fImporting && !fReindex) // Ignore headers received while importing
    {
        std::vector<CBlockHeader> headers;

        // Bypass the normal CBlock deserialization, as we don't want to risk deserializing 2000 full blocks.
        unsigned int nCount = ReadCompactSize(vRecv);
        if (nCount > MAX_HEADERS_RESULTS) {
            LOCK(cs_main);
            Misbehaving(pfrom->GetId(), 20);
            return error("headers message size = %u", nCount);
        }
        headers.resize(nCount);
        for (unsigned int n = 0; n < nCount; n++) {
            vRecv >> headers[n];
            ReadCompactSize(vRecv); // ignore tx count; assume it is 0.
        }

        LOCK(cs_main);

        if (nCount == 0) {
            // Nothing interesting. Stop asking this peers for more headers.
            return true;
        }
        CBlockIndex* pindexLast = NULL;
        BOOST_FOREACH (const CBlockHeader& header, headers) {
            CValidationState state;
            if (pindexLast != NULL && header.hashPrevBlock != pindexLast->GetBlockHash()) {
                Misbehaving(pfrom->GetId(), 20);
                return error("non-continuous headers sequence");
            }

            /*TODO: this has a CBlock cast on it so that it will compile. There should be a solution for this
             * before headers are reimplemented on mainnet
             */
            if (!AcceptBlockHeader((CBlock)header, state, &pindexLast)) {
                int nDoS;
                if (state.IsInvalid(nDoS)) {
                    if (nDoS > 0)
                        Misbehaving(pfrom->GetId(), nDoS);
                    std::string strError = "invalid header received " + header.GetHash().ToString();
                    return error(strError.c_str());
                }
            }
        }

        if (pindexLast)
            UpdateBlockAvailability(pfrom->GetId(), pindexLast->GetBlockHash());

        if (nCount == MAX_HEADERS_RESULTS && pindexLast) {
            // Headers message had its maximum size; the peer may have more headers.
            // TODO: optimize: if pindexLast is an ancestor of chainActive.Tip or pindexBestHeader, continue
            // from there instead.
            LogPrintf("more getheaders (%d) to end to peer=%d (startheight:%d)\n", pindexLast->nHeight, pfrom->id, pfrom->nStartingHeight);
            pfrom->PushMessage("getheaders", chainActive.GetLocator(pindexLast), uint256(0));
        }

        CheckBlockIndex();
    }

    else if (strCommand == "block" && !fImporting && !fReindex) // Ignore blocks received while importing
    {
        CBlock block;
        vRecv >> block;
        uint256 hashBlock = block.GetHash();
        CInv inv(MSG_BLOCK, hashBlock);
        LogPrint("net", "received block %s peer=%d\n", inv.hash.ToString(), pfrom->id);

        //sometimes we will be sent their most recent block and its not the one we want, in that case tell where we are
        if (!mapBlockIndex.count(block.hashPrevBlock)) {
            if (find(pfrom->vBlockRequested.begin(), pfrom->vBlockRequested.end(), hashBlock) != pfrom->vBlockRequested.end()) {
                //we already asked for this block, so lets work backwards and ask for the previous block
                pfrom->PushMessage("getblocks", chainActive.GetLocator(), block.hashPrevBlock);
                pfrom->vBlockRequested.push_back(block.hashPrevBlock);
            } else {
                //ask to sync to this block
                pfrom->PushMessage("getblocks", chainActive.GetLocator(), hashBlock);
                pfrom->vBlockRequested.push_back(hashBlock);
            }
        } else {
            pfrom->AddInventoryKnown(inv);

            CValidationState state;
            if (!mapBlockIndex.count(block.GetHash())) {
                ProcessNewBlock(state, pfrom, &block);
                int nDoS;
                if(state.IsInvalid(nDoS)) {
                    pfrom->PushMessage("reject", strCommand, state.GetRejectCode(),
                                       state.GetRejectReason().substr(0, MAX_REJECT_MESSAGE_LENGTH), inv.hash);
                    if(nDoS > 0) {
                        TRY_LOCK(cs_main, lockMain);
                        if(lockMain) Misbehaving(pfrom->GetId(), nDoS);
                    }
                }
                //disconnect this node if its old protocol version
                pfrom->DisconnectOldProtocol(ActiveProtocol(), strCommand);
            } else {
                LogPrint("net", "%s : Already processed block %s, skipping ProcessNewBlock()\n", __func__, block.GetHash().GetHex());
            }
        }
    }


    // This asymmetric behavior for inbound and outbound connections was introduced
    // to prevent a fingerprinting attack: an attacker can send specific fake addresses
    // to users' AddrMan and later request them by sending getaddr messages.
    // Making users (which are behind NAT and can only make outgoing connections) ignore
    // getaddr message mitigates the attack.
    else if ((strCommand == "getaddr") && (pfrom->fInbound)) {
        pfrom->vAddrToSend.clear();
        vector<CAddress> vAddr = addrman.GetAddr();
        BOOST_FOREACH (const CAddress& addr, vAddr)
            pfrom->PushAddress(addr);
    }


    else if (strCommand == "mempool") {
        LOCK2(cs_main, pfrom->cs_filter);

        std::vector<uint256> vtxid;
        mempool.queryHashes(vtxid);
        vector<CInv> vInv;
        BOOST_FOREACH (uint256& hash, vtxid) {
            CInv inv(MSG_TX, hash);
            CTransaction tx;
            bool fInMemPool = mempool.lookup(hash, tx);
            if (!fInMemPool) continue; // another thread removed since queryHashes, maybe...
            if ((pfrom->pfilter && pfrom->pfilter->IsRelevantAndUpdate(tx)) ||
                (!pfrom->pfilter))
                vInv.push_back(inv);
            if (vInv.size() == MAX_INV_SZ) {
                pfrom->PushMessage("inv", vInv);
                vInv.clear();
            }
        }
        if (vInv.size() > 0)
            pfrom->PushMessage("inv", vInv);
    }


    else if (strCommand == "ping") {
        if (pfrom->nVersion > BIP0031_VERSION) {
            uint64_t nonce = 0;
            vRecv >> nonce;
            // Echo the message back with the nonce. This allows for two useful features:
            //
            // 1) A remote node can quickly check if the connection is operational
            // 2) Remote nodes can measure the latency of the network thread. If this node
            //    is overloaded it won't respond to pings quickly and the remote node can
            //    avoid sending us more work, like chain download requests.
            //
            // The nonce stops the remote getting confused between different pings: without
            // it, if the remote node sends a ping once per second and this node takes 5
            // seconds to respond to each, the 5th ping the remote sends would appear to
            // return very quickly.
            pfrom->PushMessage("pong", nonce);
        }
    }


    else if (strCommand == "pong") {
        int64_t pingUsecEnd = nTimeReceived;
        uint64_t nonce = 0;
        size_t nAvail = vRecv.in_avail();
        bool bPingFinished = false;
        std::string sProblem;

        if (nAvail >= sizeof(nonce)) {
            vRecv >> nonce;

            // Only process pong message if there is an outstanding ping (old ping without nonce should never pong)
            if (pfrom->nPingNonceSent != 0) {
                if (nonce == pfrom->nPingNonceSent) {
                    // Matching pong received, this ping is no longer outstanding
                    bPingFinished = true;
                    int64_t pingUsecTime = pingUsecEnd - pfrom->nPingUsecStart;
                    if (pingUsecTime > 0) {
                        // Successful ping time measurement, replace previous
                        pfrom->nPingUsecTime = pingUsecTime;
                    } else {
                        // This should never happen
                        sProblem = "Timing mishap";
                    }
                } else {
                    // Nonce mismatches are normal when pings are overlapping
                    sProblem = "Nonce mismatch";
                    if (nonce == 0) {
                        // This is most likely a bug in another implementation somewhere, cancel this ping
                        bPingFinished = true;
                        sProblem = "Nonce zero";
                    }
                }
            } else {
                sProblem = "Unsolicited pong without ping";
            }
        } else {
            // This is most likely a bug in another implementation somewhere, cancel this ping
            bPingFinished = true;
            sProblem = "Short payload";
        }

        if (!(sProblem.empty())) {
            LogPrint("net", "pong peer=%d %s: %s, %x expected, %x received, %u bytes\n",
                pfrom->id,
                pfrom->cleanSubVer,
                sProblem,
                pfrom->nPingNonceSent,
                nonce,
                nAvail);
        }
        if (bPingFinished) {
            pfrom->nPingNonceSent = 0;
        }
    }


    else if (fAlerts && strCommand == "alert") {
        CAlert alert;
        vRecv >> alert;

        uint256 alertHash = alert.GetHash();
        if (pfrom->setKnown.count(alertHash) == 0) {
            if (alert.ProcessAlert()) {
                // Relay
                pfrom->setKnown.insert(alertHash);
                {
                    LOCK(cs_vNodes);
                    BOOST_FOREACH (CNode* pnode, vNodes)
                        alert.RelayTo(pnode);
=======

                if (!pushed && inv.type == MSG_BUDGET_FINALIZED_VOTE) {
                    if (budget.mapSeenFinalizedBudgetVotes.count(inv.hash)) {
                        CDataStream ss(SER_NETWORK, PROTOCOL_VERSION);
                        ss.reserve(1000);
                        ss << budget.mapSeenFinalizedBudgetVotes[inv.hash];
                        if (fDebug) LogPrintf("Send Back fbvote to peer=%d\n", pfrom->id);
                        pfrom->PushMessage("fbvote", ss);
                        pushed = true;
                    }
                }

                if (!pushed && inv.type == MSG_BUDGET_FINALIZED) {
                    if (budget.mapSeenFinalizedBudgets.count(inv.hash)) {
                        CDataStream ss(SER_NETWORK, PROTOCOL_VERSION);
                        ss.reserve(1000);
                        ss << budget.mapSeenFinalizedBudgets[inv.hash];
                        if (fDebug) LogPrintf("Send Back fbs to peer=%d\n", pfrom->id);
                        pfrom->PushMessage("fbs", ss);
                        pushed = true;
                    }
                }

                if (!pushed && inv.type == MSG_MASTERNODE_ANNOUNCE) {
                    if (mnodeman.mapSeenMasternodeBroadcast.count(inv.hash)) {
                        CDataStream ss(SER_NETWORK, PROTOCOL_VERSION);
                        ss.reserve(1000);
                        ss << mnodeman.mapSeenMasternodeBroadcast[inv.hash];
                        if (fDebug) LogPrintf("Send Back mnb to peer=%d\n", pfrom->id);
                        pfrom->PushMessage("mnb", ss);
                        pushed = true;
                    }
>>>>>>> ba32acc1
                }
            } else {
                // Small DoS penalty so peers that send us lots of
                // duplicate/expired/invalid-signature/whatever alerts
                // eventually get banned.
                // This isn't a Misbehaving(100) (immediate ban) because the
                // peer might be an older or different implementation with
                // a different signature key, etc.
                LOCK(cs_main);
                Misbehaving(pfrom->GetId(), 10);
            }
        }
    }

<<<<<<< HEAD
    else if (!(nLocalServices & NODE_BLOOM) &&
             (strCommand == "filterload" ||
                 strCommand == "filteradd" ||
                 strCommand == "filterclear")) {
        LogPrintf("bloom message=%s\n", strCommand);
        LOCK(cs_main);
        Misbehaving(pfrom->GetId(), 100);
    }

    else if (strCommand == "filterload") {
        CBloomFilter filter;
        vRecv >> filter;

        if (!filter.IsWithinSizeConstraints()) {
            // There is no excuse for sending a too-large filter
            LOCK(cs_main);
            Misbehaving(pfrom->GetId(), 100);
        } else {
            LOCK(pfrom->cs_filter);
            delete pfrom->pfilter;
            pfrom->pfilter = new CBloomFilter(filter);
            pfrom->pfilter->UpdateEmptyFull();
        }
        pfrom->fRelayTxes = true;
    }
=======
                if (!pushed && inv.type == MSG_MASTERNODE_PING) {
                    if (mnodeman.mapSeenMasternodePing.count(inv.hash)) {
                        CDataStream ss(SER_NETWORK, PROTOCOL_VERSION);
                        ss.reserve(1000);
                        ss << mnodeman.mapSeenMasternodePing[inv.hash];
                        if (fDebug) LogPrintf("Send Back mnp to peer=%d\n", pfrom->id);
                        pfrom->PushMessage("mnp", ss);
                        pushed = true;
                    }
                }

                if (!pushed && inv.type == MSG_DSTX) {
                    if (mapObfuscationBroadcastTxes.count(inv.hash)) {
                        CDataStream ss(SER_NETWORK, PROTOCOL_VERSION);
                        ss.reserve(1000);
                        ss << mapObfuscationBroadcastTxes[inv.hash].tx << mapObfuscationBroadcastTxes[inv.hash].vin << mapObfuscationBroadcastTxes[inv.hash].vchSig << mapObfuscationBroadcastTxes[inv.hash].sigTime;
                        if (fDebug) LogPrintf("Send Back dstx to peer=%d\n", pfrom->id);
                        pfrom->PushMessage("dstx", ss);
                        pushed = true;
                    }
                }
>>>>>>> ba32acc1


    else if (strCommand == "filteradd") {
        vector<unsigned char> vData;
        vRecv >> vData;

        // Nodes must NEVER send a data item > 520 bytes (the max size for a script data object,
        // and thus, the maximum size any matched object can have) in a filteradd message
        if (vData.size() > MAX_SCRIPT_ELEMENT_SIZE) {
            LOCK(cs_main);
            Misbehaving(pfrom->GetId(), 100);
        } else {
            LOCK(pfrom->cs_filter);
            if (pfrom->pfilter)
                pfrom->pfilter->insert(vData);
            else {
                LOCK(cs_main);
                Misbehaving(pfrom->GetId(), 100);
            }
        }
    }


    else if (strCommand == "filterclear") {
        LOCK(pfrom->cs_filter);
        delete pfrom->pfilter;
        pfrom->pfilter = new CBloomFilter();
        pfrom->fRelayTxes = true;
    }


<<<<<<< HEAD
    else if (strCommand == "reject") {
        if (fDebug) {
            try {
                string strMsg;
                unsigned char ccode;
                string strReason;
                vRecv >> LIMITED_STRING(strMsg, CMessageHeader::COMMAND_SIZE) >> ccode >> LIMITED_STRING(strReason, MAX_REJECT_MESSAGE_LENGTH);

                ostringstream ss;
                ss << strMsg << " code " << itostr(ccode) << ": " << strReason;

                if (strMsg == "block" || strMsg == "tx") {
                    uint256 hash;
                    vRecv >> hash;
                    ss << ": hash " << hash.ToString();
                }
                LogPrint("net", "Reject %s\n", SanitizeString(ss.str()));
            } catch (std::ios_base::failure& e) {
                // Avoid feedback loops by preventing reject messages from triggering a new reject message.
                LogPrint("net", "Unparseable reject message received\n");
            }
        }
    } else {
        //probably one the extensions
        obfuScationPool.ProcessMessageObfuscation(pfrom, strCommand, vRecv);
        mnodeman.ProcessMessage(pfrom, strCommand, vRecv);
        budget.ProcessMessage(pfrom, strCommand, vRecv);
        masternodePayments.ProcessMessageMasternodePayments(pfrom, strCommand, vRecv);
        ProcessMessageSwiftTX(pfrom, strCommand, vRecv);
        ProcessSpork(pfrom, strCommand, vRecv);
        masternodeSync.ProcessMessage(pfrom, strCommand, vRecv);
=======
    if (!vNotFound.empty()) {
        // Let the peer know that we didn't find what it asked for, so it doesn't
        // have to wait around forever. Currently only SPV clients actually care
        // about this message: it's needed when they are recursively walking the
        // dependencies of relevant unconfirmed transactions. SPV clients want to
        // do that because they want to know about (and store and rebroadcast and
        // risk analyze) the dependencies of transactions relevant to them, without
        // having to download the entire memory pool.
        if (fDebug) LogPrintf("Send Back notfound to peer=%d\n", pfrom->id);
        pfrom->PushMessage("notfound", vNotFound);
>>>>>>> ba32acc1
    }


    return true;
}

bool CanDirectFetch()
{
    return chainActive.Tip()->GetBlockTime() > GetAdjustedTime() - Params().TargetTimespan() * 20;
}

bool static ProcessMessage_Legacy(CNode* pfrom, string strCommand, CDataStream& vRecv, int64_t nTimeReceived)
{
    const CChainParams& chainparams = Params();
    
    RandAddSeedPerfmon();
<<<<<<< HEAD
    
    LogPrint("net", "received: %s (%u bytes) peer=%d\n", SanitizeString(strCommand), vRecv.size(), pfrom->id);
    if (mapArgs.count("-dropmessagestest") && GetRand(atoi(mapArgs["-dropmessagestest"])) == 0)
    {
=======
    LogPrint("net", "received: %s (%u bytes) command: %s peer=%d\n", SanitizeString(strCommand), vRecv.size(), strCommand, pfrom->id);
    if (mapArgs.count("-dropmessagestest") && GetRand(atoi(mapArgs["-dropmessagestest"])) == 0) {
>>>>>>> ba32acc1
        LogPrintf("dropmessagestest DROPPING RECV MESSAGE\n");
        return true;
    }


    if (!(nLocalServices & NODE_BLOOM) && (strCommand == NetMsgType::FILTERLOAD || strCommand == NetMsgType::FILTERADD || strCommand == NetMsgType::FILTERCLEAR))
    {
        if (pfrom->nVersion >= NO_BLOOM_VERSION) {
            Misbehaving(pfrom->GetId(), 100);
            return false;
        } else if (GetBoolArg("-enforcenodebloom", false)) {
            pfrom->fDisconnect = true;
            return false;
        }
    }


    if (strCommand == NetMsgType::VERSION)
    {
        
        // Each connection can only send one version message
        if (pfrom->nVersion != 0)
        {
            pfrom->PushMessage(NetMsgType::REJECT, strCommand, REJECT_DUPLICATE, string("Duplicate version message"));
            Misbehaving(pfrom->GetId(), 1);
            return false;
        }

        int64_t nTime;
        CAddress addrMe;
        CAddress addrFrom;
        uint64_t nNonce = 1;
        vRecv >> pfrom->nVersion >> pfrom->nServices >> nTime >> addrMe;
        if (pfrom->nVersion < MIN_PEER_PROTO_VERSION)
        {
            // disconnect from peers older than this proto version
            LogPrintf("peer=%d using obsolete version %i; disconnecting\n", pfrom->id, pfrom->nVersion);
            pfrom->PushMessage(NetMsgType::REJECT, strCommand, REJECT_OBSOLETE,
                               strprintf("Version must be %d or greater", MIN_PEER_PROTO_VERSION));
            pfrom->fDisconnect = true;
            return false;
        }

        if (pfrom->nVersion == 10300)
            pfrom->nVersion = 300;
        if (!vRecv.empty())
            vRecv >> addrFrom >> nNonce;
        if (!vRecv.empty()) {
            vRecv >> LIMITED_STRING(pfrom->strSubVer, MAX_SUBVERSION_LENGTH);
            pfrom->cleanSubVer = SanitizeString(pfrom->strSubVer);
        }
        if (!vRecv.empty()) {
            vRecv >> pfrom->nStartingHeight;
            pfrom->nChainHeight = pfrom->nStartingHeight;
        }
        if (!vRecv.empty())
            vRecv >> pfrom->fRelayTxes; // set to true after we get the first filter* message
        else
            pfrom->fRelayTxes = true;

        // Disconnect if we connected to ourself
        if (nNonce == nLocalHostNonce && nNonce > 1)
        {
            LogPrintf("connected to self at %s, disconnecting\n", pfrom->addr.ToString());
            pfrom->fDisconnect = true;
            return true;
        }

        pfrom->addrLocal = addrMe;
        if (pfrom->fInbound && addrMe.IsRoutable())
        {
            SeenLocal(addrMe);
        }

        // Be shy and don't send version until we hear
        if (pfrom->fInbound)
            pfrom->PushVersion();

        pfrom->fClient = !(pfrom->nServices & NODE_NETWORK);

        // Potentially mark this peer as a preferred download peer.
        UpdatePreferredDownload(pfrom, State(pfrom->GetId()));

        // Change version
        pfrom->PushMessage(NetMsgType::VERACK);
        pfrom->ssSend.SetVersion(min(pfrom->nVersion, PROTOCOL_VERSION));

        if (!pfrom->fInbound)
        {
            // Advertise our address
            if (fListen && !IsInitialBlockDownload())
            {
                CAddress addr = GetLocalAddress(&pfrom->addr);
                if (addr.IsRoutable())
                {
                    LogPrintf("ProcessMessages: advertising address %s\n", addr.ToString());
                    pfrom->PushAddress(addr);
                } else if (IsPeerAddrLocalGood(pfrom)) {
                    addr.SetIP(pfrom->addrLocal);
                    LogPrintf("ProcessMessages: advertising address %s\n", addr.ToString());
                    pfrom->PushAddress(addr);
                }
            }

            // Get recent addresses
            if (pfrom->fOneShot || pfrom->nVersion >= CADDR_TIME_VERSION || addrman.size() < 1000)
            {
                pfrom->PushMessage(NetMsgType::GETADDR);
                pfrom->fGetAddr = true;
            }
            addrman.Good(pfrom->addr);
        } else {
            if (((CNetAddr)pfrom->addr) == (CNetAddr)addrFrom)
            {
                addrman.Add(addrFrom, addrFrom);
                addrman.Good(addrFrom);
            }
        }

        // Relay alerts
        {
            LOCK(cs_mapAlerts);
            BOOST_FOREACH(PAIRTYPE(const uint256, CAlert)& item, mapAlerts)
                item.second.RelayTo(pfrom);
        }

        pfrom->fSuccessfullyConnected = true;

        string remoteAddr;
        if (fLogIPs)
            remoteAddr = ", peeraddr=" + pfrom->addr.ToString();

        LogPrintf("receive version message: %s: version %d, blocks=%d, us=%s, peer=%d%s\n",
            pfrom->cleanSubVer, pfrom->nVersion, pfrom->nStartingHeight, addrMe.ToString(), pfrom->id, remoteAddr);

        cPeerBlockCounts.input(pfrom->nChainHeight);

        int64_t nTimeOffset = nTime - GetTime();
        pfrom->nTimeOffset = nTimeOffset;
        AddTimeData(pfrom->addr, nTimeOffset);    
   }


    else if (pfrom->nVersion == 0)
    {
        // Must have a version message before anything else
        Misbehaving(pfrom->GetId(), 1);
        return false;
    }


    else if (strCommand == NetMsgType::VERACK)
    {
        pfrom->SetRecvVersion(min(pfrom->nVersion, PROTOCOL_VERSION));

        // Mark this node as currently connected, so we update its timestamp later.
        if (pfrom->fNetworkNode) {
            LOCK(cs_main);
            State(pfrom->GetId())->fCurrentlyConnected = true;
        }

        if (pfrom->nVersion >= SENDHEADERS_VERSION_LEGACY) {
            // Tell our peer we prefer to receive headers rather than inv's
            // We send this to non-NODE NETWORK peers as well, because even
            // non-NODE NETWORK peers can announce blocks (such as pruning
            // nodes)
            pfrom->PushMessage(NetMsgType::SENDHEADERS);
        }
    }


    else if (strCommand == NetMsgType::ADDR)
    {
        vector<CAddress> vAddr;
        vRecv >> vAddr;

        // Don't want addr from older versions unless seeding
        if (pfrom->nVersion < CADDR_TIME_VERSION && addrman.size() > 1000)
            return true;
        if (vAddr.size() > 1000)
        {
            Misbehaving(pfrom->GetId(), 20);
            return error("message addr size() = %u", vAddr.size());
        }

        // Store the new addresses
        vector<CAddress> vAddrOk;
        int64_t nNow = GetAdjustedTime();
        int64_t nSince = nNow - 10 * 60;
        BOOST_FOREACH(CAddress& addr, vAddr)
        {
            boost::this_thread::interruption_point();

            if (addr.nTime <= 100000000 || addr.nTime > nNow + 10 * 60)
                addr.nTime = nNow - 5 * 24 * 60 * 60;
            pfrom->AddAddressKnown(addr);
            bool fReachable = IsReachable(addr);
            if (addr.nTime > nSince && !pfrom->fGetAddr && vAddr.size() <= 10 && addr.IsRoutable())
            {
                // Relay to a limited number of other nodes
                {
                    LOCK(cs_vNodes);
                    // Use deterministic randomness to send to the same nodes for 24 hours
                    // at a time so the addrKnowns of the chosen nodes prevent repeats
                    static uint256 hashSalt;
                    if (hashSalt.IsNull())
                        hashSalt = GetRandHash();
                    uint64_t hashAddr = addr.GetHash();
                    uint256 hashRand = ArithToUint256(UintToArith256(hashSalt) ^ (hashAddr<<32) ^ ((GetTime()+hashAddr)/(24*60*60)));
                    hashRand = Hash(BEGIN(hashRand), END(hashRand));
                    multimap<uint256, CNode*> mapMix;
                    BOOST_FOREACH(CNode* pnode, vNodes)
                    {
                        if (pnode->nVersion < CADDR_TIME_VERSION)
                            continue;
                        unsigned int nPointer;
                        memcpy(&nPointer, &pnode, sizeof(nPointer));
                        uint256 hashKey = ArithToUint256(UintToArith256(hashRand) ^ nPointer);
                        hashKey = Hash(BEGIN(hashKey), END(hashKey));
                        mapMix.insert(make_pair(hashKey, pnode));
                    }
                    int nRelayNodes = fReachable ? 2 : 1; // limited relaying of addresses outside our network(s)
                    for (multimap<uint256, CNode*>::iterator mi = mapMix.begin(); mi != mapMix.end() && nRelayNodes-- > 0; ++mi)
                        ((*mi).second)->PushAddress(addr);
                }
            }
            // Do not store addresses outside our network
            if (fReachable)
                vAddrOk.push_back(addr);
        }
        addrman.Add(vAddrOk, pfrom->addr, 2 * 60 * 60);
        if (vAddr.size() < 1000)
            pfrom->fGetAddr = false;
        if (pfrom->fOneShot)
            pfrom->fDisconnect = true;
    }

    else if (strCommand == NetMsgType::SENDHEADERS)
    {
        LOCK(cs_main);
        State(pfrom->GetId())->fPreferHeaders = true;
    }


    else if (strCommand == NetMsgType::INV)
    {
        vector<CInv> vInv;
        vRecv >> vInv;
        if (vInv.size() > MAX_INV_SZ)
        {
            Misbehaving(pfrom->GetId(), 20);
            return error("message inv size() = %u", vInv.size());
        }

        bool fBlocksOnly = GetBoolArg("-blocksonly", DEFAULT_BLOCKSONLY_LEGACY);

        // Allow whitelisted peers to send data other than blocks in blocks only mode if whitelistrelay is true
        if (pfrom->fWhitelisted && GetBoolArg("-whitelistrelay", DEFAULT_WHITELISTRELAY_LEGACY))
            fBlocksOnly = false;

        LOCK(cs_main);

        std::vector<CInv> vToFetch;

        for (unsigned int nInv = 0; nInv < vInv.size(); nInv++)
        {
            const CInv &inv = vInv[nInv];

            boost::this_thread::interruption_point();
            pfrom->AddInventoryKnown(inv);

            bool fAlreadyHave = AlreadyHave(inv);
            LogPrint("net", "got inv: %s  %s peer=%d\n", inv.ToString(), fAlreadyHave ? "have" : "new", pfrom->id);

            if (inv.type == MSG_BLOCK) {
                UpdateBlockAvailability(pfrom->GetId(), inv.hash);
                if (!fAlreadyHave && !fImporting && !fReindex && !mapBlocksInFlight.count(inv.hash)) {
                    // First request the headers preceding the announced block. In the normal fully-synced
                    // case where a new block is announced that succeeds the current tip (no reorganization),
                    // there are no such headers.
                    // Secondly, and only when we are close to being synced, we request the announced block directly,
                    // to avoid an extra round-trip. Note that we must *first* ask for the headers, so by the
                    // time the block arrives, the header chain leading up to it is already validated. Not
                    // doing this will result in the received block being rejected as an orphan in case it is
                    // not a direct successor.
                    pfrom->PushMessage(NetMsgType::GETHEADERS, chainActive.GetLocator(pindexBestHeader), inv.hash);
                    CNodeState *nodestate = State(pfrom->GetId());
                    if (CanDirectFetch() &&
                        nodestate->nBlocksInFlight < MAX_BLOCKS_IN_TRANSIT_PER_PEER) {
                        vToFetch.push_back(inv);
                        // Mark block as in flight already, even though the actual "getdata" message only goes out
                        // later (within the same cs_main lock, though).
                        MarkBlockAsInFlight_Legacy(pfrom->GetId(), inv.hash);
                    }
                    LogPrint("net", "getheaders (%d) %s to peer=%d\n", pindexBestHeader->nHeight, inv.hash.ToString(), pfrom->id);
                }
            }
            else
            {
                if (fBlocksOnly)
                    LogPrint("net", "transaction (%s) inv sent in violation of protocol peer=%d\n", inv.hash.ToString(), pfrom->id);
                else if (!fAlreadyHave && !fImporting && !fReindex && !IsInitialBlockDownload())
                    pfrom->AskFor(inv);
            }

            // Track requests for our stuff
            GetMainSignals().Inventory(inv.hash);

            if (pfrom->nSendSize > (SendBufferSize() * 2)) {
                Misbehaving(pfrom->GetId(), 50);
                return error("send buffer size() = %u", pfrom->nSendSize);
            }
        }

        if (!vToFetch.empty())
            pfrom->PushMessage(NetMsgType::GETDATA, vToFetch);
    }


    else if (strCommand == NetMsgType::GETDATA)
    {
        vector<CInv> vInv;
        vRecv >> vInv;
        if (vInv.size() > MAX_INV_SZ)
        {
            Misbehaving(pfrom->GetId(), 20);
            return error("message getdata size() = %u", vInv.size());
        }

        if (fDebug || (vInv.size() != 1))
            LogPrint("net", "received getdata (%u invsz) peer=%d\n", vInv.size(), pfrom->id);

        if ((fDebug && vInv.size() > 0) || (vInv.size() == 1))
            LogPrint("net", "received getdata for: %s peer=%d\n", vInv[0].ToString(), pfrom->id);

        pfrom->vRecvGetData.insert(pfrom->vRecvGetData.end(), vInv.begin(), vInv.end());
        ProcessGetData(pfrom);
    }


    else if (strCommand == NetMsgType::GETBLOCKS)
    {
        CBlockLocator locator;
        uint256 hashStop;
        vRecv >> locator >> hashStop;

        LOCK(cs_main);

        // Find the last block the caller has in the main chain
        CBlockIndex* pindex = FindForkInGlobalIndex(chainActive, locator);

        // Send the rest of the chain
        if (pindex)
            pindex = chainActive.Next(pindex);
        int nLimit = 500;
        LogPrint("net", "getblocks %d to %s limit %d from peer=%d\n", (pindex ? pindex->nHeight : -1), hashStop.IsNull() ? "end" : hashStop.ToString(), nLimit, pfrom->id);
        for (; pindex; pindex = chainActive.Next(pindex))
        {
            if (pindex->GetBlockHash() == hashStop)
            {
                LogPrint("net", "  getblocks stopping at %d %s\n", pindex->nHeight, pindex->GetBlockHash().ToString());
                break;
            }
            // If pruning, don't inv blocks unless we have on disk and are likely to still have
            // for some reasonable time window (1 hour) that block relay might require.
            const int nPrunedBlocksLikelyToHave = MIN_BLOCKS_TO_KEEP - 3600 / chainparams.TargetSpacing();
            if (fPruneMode && (!(pindex->nStatus & BLOCK_HAVE_DATA) || pindex->nHeight <= chainActive.Tip()->nHeight - nPrunedBlocksLikelyToHave))
            {
                LogPrint("net", " getblocks stopping, pruned or too old block at %d %s\n", pindex->nHeight, pindex->GetBlockHash().ToString());
                break;
            }
            pfrom->PushInventory(CInv(MSG_BLOCK, pindex->GetBlockHash()));
            if (--nLimit <= 0)
            {
                // When this block is requested, we'll send an inv that'll
                // trigger the peer to getblocks the next batch of inventory.
                LogPrint("net", "  getblocks stopping at limit %d %s\n", pindex->nHeight, pindex->GetBlockHash().ToString());
                pfrom->hashContinue = pindex->GetBlockHash();
                break;
            }
        }
    }


    else if (strCommand == NetMsgType::GETHEADERS)
    {
        CBlockLocator locator;
        uint256 hashStop;
        vRecv >> locator >> hashStop;

        LOCK(cs_main);
        if (IsInitialBlockDownload() && !pfrom->fWhitelisted) {
            LogPrint("net", "Ignoring getheaders from peer=%d because node is in initial block download\n", pfrom->id);
            return true;
        }

        CNodeState *nodestate = State(pfrom->GetId());
        CBlockIndex* pindex = NULL;
        if (locator.IsNull())
        {
            // If locator is null, return the hashStop block
            BlockMap::iterator mi = mapBlockIndex.find(hashStop);
            if (mi == mapBlockIndex.end())
                return true;
            pindex = (*mi).second;
        }
        else
        {
            // Find the last block the caller has in the main chain
            pindex = FindForkInGlobalIndex(chainActive, locator);
            if (pindex)
                pindex = chainActive.Next(pindex);
        }

        // we must use CBlocks, as CBlockHeaders won't include the 0x00 nTx count at the end
        vector<CBlock> vHeaders;
        int nLimit = MAX_HEADERS_RESULTS;
        LogPrint("net", "getheaders %d to %s from peer=%d\n", (pindex ? pindex->nHeight : -1), hashStop.ToString(), pfrom->id);
        for (; pindex; pindex = chainActive.Next(pindex))
        {
            vHeaders.push_back(pindex->GetBlockHeader());
            if (--nLimit <= 0 || pindex->GetBlockHash() == hashStop)
                break;
        }
        // pindex can be NULL either if we sent chainActive.Tip() OR
        // if our peer has chainActive.Tip() (and thus we are sending an empty
        // headers message). In both cases it's safe to update
        // pindexBestHeaderSent to be our tip.
        nodestate->pindexBestHeaderSent_Legacy = pindex ? pindex : chainActive.Tip();
        pfrom->PushMessage(NetMsgType::HEADERS, vHeaders);
    }


    else if (strCommand == NetMsgType::TX)
    {
        // Stop processing the transaction early if
        // We are in blocks only mode and peer is either not whitelisted or whitelistrelay is off
        if (GetBoolArg("-blocksonly", DEFAULT_BLOCKSONLY) && (!pfrom->fWhitelisted || !GetBoolArg("-whitelistrelay", DEFAULT_WHITELISTRELAY_LEGACY)))
        {
            LogPrint("net", "transaction sent in violation of protocol peer=%d\n", pfrom->id);
            return true;
        }

        vector<uint256> vWorkQueue;
        vector<uint256> vEraseQueue;
        CTransaction tx;


        //masternode signed transaction
        //bool ignoreFees = false;
        CTxIn vin;
        vector<unsigned char> vchSig;
        int64_t sigTime;

        if (strCommand == NetMsgType::TX) {
            vRecv >> tx;
        } else if (strCommand == NetMsgType::DSTX) {
            //these allow masternodes to publish a limited amount of free transactions
            vRecv >> tx >> vin >> vchSig >> sigTime;

            CMasternode* pmn = mnodeman.Find(vin);
            if (pmn != NULL) {
                if (!pmn->allowFreeTx) {
                    //multiple peers can send us a valid masternode transaction
                    if (fDebug) LogPrintf("dstx: Masternode sending too many transactions %s\n", tx.GetHash().ToString());
                    return true;
                }

                std::string strMessage = tx.GetHash().ToString() + boost::lexical_cast<std::string>(sigTime);

                std::string errorMessage = "";
                if (!obfuScationSigner.VerifyMessage(pmn->pubKeyMasternode, vchSig, strMessage, errorMessage)) {
                    LogPrintf("dstx: Got bad masternode address signature %s \n", vin.ToString());
                    //pfrom->Misbehaving(20);
                    return false;
                }

                LogPrintf("dstx: Got Masternode transaction %s\n", tx.GetHash().ToString());

                //ignoreFees = true;
                pmn->allowFreeTx = false;

                if (!mapObfuscationBroadcastTxes.count(tx.GetHash())) {
                    CObfuscationBroadcastTx dstx;
                    dstx.tx = tx;
                    dstx.vin = vin;
                    dstx.vchSig = vchSig;
                    dstx.sigTime = sigTime;

                    mapObfuscationBroadcastTxes.insert(make_pair(tx.GetHash(), dstx));
                }
            }
        }

        CInv inv(MSG_TX, tx.GetHash());
        pfrom->AddInventoryKnown(inv);

        LOCK(cs_main);

        bool fMissingInputs = false;
        CValidationState state;

        pfrom->setAskFor.erase(inv.hash);
        mapAlreadyAskedFor.erase(inv.hash);

        if (!AlreadyHave_Legacy(inv) && AcceptToMemoryPool_Legacy(mempool, state, tx, true, &fMissingInputs))
        {
            mempool.check(pcoinsTip);
            RelayTransaction(tx);
            vWorkQueue.push_back(inv.hash);

            LogPrint("mempool", "AcceptToMemoryPool: peer=%d: accepted %s (poolsz %u txn, %u kB)\n",
                pfrom->id,
                tx.GetHash().ToString(),
                mempool.size(), mempool.DynamicMemoryUsage() / 1000);

            // Recursively process any orphan transactions that depended on this one
            set<NodeId> setMisbehaving;
            for (unsigned int i = 0; i < vWorkQueue.size(); i++)
            {
                map<uint256, set<uint256> >::iterator itByPrev = mapOrphanTransactionsByPrev.find(vWorkQueue[i]);
                if (itByPrev == mapOrphanTransactionsByPrev.end())
                    continue;
                for (set<uint256>::iterator mi = itByPrev->second.begin();
                     mi != itByPrev->second.end();
                     ++mi)
                {
                    const uint256& orphanHash = *mi;
                    const CTransaction& orphanTx = mapOrphanTransactions[orphanHash].tx;
                    NodeId fromPeer = mapOrphanTransactions[orphanHash].fromPeer;
                    bool fMissingInputs2 = false;
                    // Use a dummy CValidationState so someone can't setup nodes to counter-DoS based on orphan
                    // resolution (that is, feeding people an invalid transaction based on LegitTxX in order to get
                    // anyone relaying LegitTxX banned)
                    CValidationState stateDummy;


                    if (setMisbehaving.count(fromPeer))
                        continue;
                    if (AcceptToMemoryPool_Legacy(mempool, stateDummy, orphanTx, true, &fMissingInputs2))
                    {
                        LogPrint("mempool", "   accepted orphan tx %s\n", orphanHash.ToString());
                        RelayTransaction(orphanTx);
                        vWorkQueue.push_back(orphanHash);
                        vEraseQueue.push_back(orphanHash);
                    }
                    else if (!fMissingInputs2)
                    {
                        int nDos = 0;
                        if (stateDummy.IsInvalid(nDos) && nDos > 0)
                        {
                            // Punish peer that gave us an invalid orphan tx
                            Misbehaving(fromPeer, nDos);
                            setMisbehaving.insert(fromPeer);
                            LogPrint("mempool", "   invalid orphan tx %s\n", orphanHash.ToString());
                        }
                        // Has inputs but not accepted to mempool
                        // Probably non-standard or insufficient fee/priority
                        LogPrint("mempool", "   removed orphan tx %s\n", orphanHash.ToString());
                        vEraseQueue.push_back(orphanHash);
                        assert(recentRejects);
                        recentRejects->insert(orphanHash);
                    }
                    mempool.check(pcoinsTip);
                }
            }

            BOOST_FOREACH(uint256 hash, vEraseQueue)
                EraseOrphanTx(hash);
        }
        else if (fMissingInputs)
        {
            AddOrphanTx(tx, pfrom->GetId());

            // DoS prevention: do not allow mapOrphanTransactions to grow unbounded
            unsigned int nMaxOrphanTx = (unsigned int)std::max((int64_t)0, GetArg("-maxorphantx", DEFAULT_MAX_ORPHAN_TRANSACTIONS));
            unsigned int nEvicted = LimitOrphanTxSize(nMaxOrphanTx);
            if (nEvicted > 0)
                LogPrint("mempool", "mapOrphan overflow, removed %u tx\n", nEvicted);
        } else {
            assert(recentRejects);
            recentRejects->insert(tx.GetHash());

            if (pfrom->fWhitelisted && GetBoolArg("-whitelistforcerelay", DEFAULT_WHITELISTFORCERELAY_LEGACY)) {
                // Always relay transactions received from whitelisted peers, even
                // if they were already in the mempool or rejected from it due
                // to policy, allowing the node to function as a gateway for
                // nodes hidden behind it.
                //
                // Never relay transactions that we would assign a non-zero DoS
                // score for, as we expect peers to do the same with us in that
                // case.
                int nDoS = 0;
                if (!state.IsInvalid(nDoS) || nDoS == 0) {
                    LogPrintf("Force relaying tx %s from whitelisted peer=%d\n", tx.GetHash().ToString(), pfrom->id);
                    RelayTransaction(tx);
                } else {
                    LogPrintf("Not relaying invalid transaction %s from whitelisted peer=%d (%s)\n", tx.GetHash().ToString(), pfrom->id, FormatStateMessage_Legacy(state));
                }
            }
        }

        if (strCommand == "dstx") {
            CInv inv(MSG_DSTX, tx.GetHash());
            RelayInv(inv);
        }

        int nDoS = 0;
        if (state.IsInvalid(nDoS))
        {
            LogPrint("mempoolrej", "%s from peer=%d was not accepted: %s\n", tx.GetHash().ToString(),
                pfrom->id,
                FormatStateMessage_Legacy(state));
            if (state.GetRejectCode() < REJECT_INTERNAL_LEGACY) // Never send AcceptToMemoryPool's internal codes over P2P
                pfrom->PushMessage(NetMsgType::REJECT, strCommand, (unsigned char)state.GetRejectCode(),
                                   state.GetRejectReason().substr(0, MAX_REJECT_MESSAGE_LENGTH), inv.hash);
            if (nDoS > 0)
                Misbehaving(pfrom->GetId(), nDoS);
        }
        FlushStateToDisk(state, FLUSH_STATE_PERIODIC);
    }


    else if (strCommand == NetMsgType::HEADERS && !fImporting && !fReindex) // Ignore headers received while importing
    {
        std::vector<CBlockHeader> headers;

        // Bypass the normal CBlock deserialization, as we don't want to risk deserializing 2000 full blocks.
        unsigned int nCount = ReadCompactSize(vRecv);
        if (nCount > MAX_HEADERS_RESULTS) {
            Misbehaving(pfrom->GetId(), 20);
            return error("headers message size = %u", nCount);
        }
        headers.resize(nCount);
        for (unsigned int n = 0; n < nCount; n++) {
            vRecv >> headers[n];
            ReadCompactSize(vRecv); // ignore tx count; assume it is 0.
        }

        LOCK(cs_main);

        if (nCount == 0) {
            // Nothing interesting. Stop asking this peers for more headers.
            return true;
        }

        CBlockIndex *pindexLast = NULL;
        BOOST_FOREACH(const CBlockHeader& header, headers) {
            CValidationState state;
            if (pindexLast != NULL && header.hashPrevBlock != pindexLast->GetBlockHash()) {
                Misbehaving(pfrom->GetId(), 20);
                return error("non-continuous headers sequence");
            }
            if (!AcceptBlockHeader_Legacy(header, state, &pindexLast)) {
                int nDoS;
                if (state.IsInvalid(nDoS)) {
                    if (nDoS > 0)
                        Misbehaving(pfrom->GetId(), nDoS);
                    return error("invalid header received");
                }
            }
        }

        if (pindexLast)
            UpdateBlockAvailability(pfrom->GetId(), pindexLast->GetBlockHash());

        if (nCount == MAX_HEADERS_RESULTS && pindexLast) {
            // Headers message had its maximum size; the peer may have more headers.
            // TODO: optimize: if pindexLast is an ancestor of chainActive.Tip or pindexBestHeader, continue
            // from there instead.
            LogPrint("net", "more getheaders (%d) to end to peer=%d (startheight:%d)\n", pindexLast->nHeight, pfrom->id, pfrom->nStartingHeight);
            pfrom->PushMessage(NetMsgType::GETHEADERS, chainActive.GetLocator(pindexLast), uint256());
        }

        bool fCanDirectFetch = CanDirectFetch();
        CNodeState *nodestate = State(pfrom->GetId());
        // If this set of headers is valid and ends in a block with at least as
        // much work as our tip, download as much as possible.
        if (fCanDirectFetch && pindexLast->IsValid(BLOCK_VALID_TREE) && chainActive.Tip()->nChainWork <= pindexLast->nChainWork) {
            vector<CBlockIndex *> vToFetch;
            CBlockIndex *pindexWalk = pindexLast;
            // Calculate all the blocks we'd need to switch to pindexLast, up to a limit.
            while (pindexWalk && !chainActive.Contains(pindexWalk) && vToFetch.size() <= MAX_BLOCKS_IN_TRANSIT_PER_PEER) {
                if (!(pindexWalk->nStatus & BLOCK_HAVE_DATA) &&
                        !mapBlocksInFlight.count(pindexWalk->GetBlockHash())) {
                    // We don't have this block, and it's not yet in flight.
                    vToFetch.push_back(pindexWalk);
                }
                pindexWalk = pindexWalk->pprev;
            }
            // If pindexWalk still isn't on our main chain, we're looking at a
            // very large reorg at a time we think we're close to caught up to
            // the main chain -- this shouldn't really happen.  Bail out on the
            // direct fetch and rely on parallel download instead.
            if (!chainActive.Contains(pindexWalk)) {
                LogPrint("net", "Large reorg, won't direct fetch to %s (%d)\n",
                        pindexLast->GetBlockHash().ToString(),
                        pindexLast->nHeight);
            } else {
                vector<CInv> vGetData;
                // Download as much as possible, from earliest to latest.
                BOOST_REVERSE_FOREACH(CBlockIndex *pindex, vToFetch) {
                    if (nodestate->nBlocksInFlight >= MAX_BLOCKS_IN_TRANSIT_PER_PEER) {
                        // Can't download any more from this peer
                        break;
                    }
                    vGetData.push_back(CInv(MSG_BLOCK, pindex->GetBlockHash()));
                    MarkBlockAsInFlight_Legacy(pfrom->GetId(), pindex->GetBlockHash(), pindex);
                    LogPrint("net", "Requesting block %s from  peer=%d\n",
                            pindex->GetBlockHash().ToString(), pfrom->id);
                }
                if (vGetData.size() > 1) {
                    LogPrint("net", "Downloading blocks toward %s (%d) via headers direct fetch\n",
                            pindexLast->GetBlockHash().ToString(), pindexLast->nHeight);
                }
                if (vGetData.size() > 0) {
                    pfrom->PushMessage(NetMsgType::GETDATA, vGetData);
                }
            }
        }

        CheckBlockIndex_Legacy();
    }

    else if (strCommand == NetMsgType::BLOCK && !fImporting && !fReindex) // Ignore blocks received while importing
    {
        CBlock block;
        vRecv >> block;

        CInv inv(MSG_BLOCK, block.GetHash());
        LogPrint("net", "received block %s peer=%d\n", inv.hash.ToString(), pfrom->id);

        pfrom->AddInventoryKnown(inv);

        CValidationState state;
        // Process all blocks from whitelisted peers, even if not requested,
        // unless we're still syncing with the network.
        // Such an unrequested block may still be processed, subject to the
        // conditions in AcceptBlock().
        bool forceProcessing = pfrom->fWhitelisted && !IsInitialBlockDownload();
        ProcessNewBlock_Legacy(state, chainparams, pfrom, &block, forceProcessing, NULL);
        int nDoS;
        if (state.IsInvalid(nDoS)) {
            assert (state.GetRejectCode() < REJECT_INTERNAL_LEGACY); // Blocks are never rejected with internal reject codes
            pfrom->PushMessage(NetMsgType::REJECT, strCommand, (unsigned char)state.GetRejectCode(),
                               state.GetRejectReason().substr(0, MAX_REJECT_MESSAGE_LENGTH), inv.hash);
            if (nDoS > 0) {
                LOCK(cs_main);
                Misbehaving(pfrom->GetId(), nDoS);
            }
        }

    }


    else if (strCommand == NetMsgType::GETADDR)
    {
        // This asymmetric behavior for inbound and outbound connections was introduced
        // to prevent a fingerprinting attack: an attacker can send specific fake addresses
        // to users' AddrMan and later request them by sending getaddr messages.
        // Making nodes which are behind NAT and can only make outgoing connections ignore
        // the getaddr message mitigates the attack.
        if (!pfrom->fInbound) {
            LogPrint("net", "Ignoring \"getaddr\" from outbound connection. peer=%d\n", pfrom->id);
            return true;
        }

        pfrom->vAddrToSend.clear();
        vector<CAddress> vAddr = addrman.GetAddr();
        BOOST_FOREACH(const CAddress &addr, vAddr)
            pfrom->PushAddress(addr);
    }


    else if (strCommand == NetMsgType::MEMPOOL)
    {
        if (CNode::OutboundTargetReached(false) && !pfrom->fWhitelisted)
        {
            LogPrint("net", "mempool request with bandwidth limit reached, disconnect peer=%d\n", pfrom->GetId());
            pfrom->fDisconnect = true;
            return true;
        }
        LOCK2(cs_main, pfrom->cs_filter);

        std::vector<uint256> vtxid;
        mempool.queryHashes(vtxid);
        vector<CInv> vInv;
        BOOST_FOREACH(uint256& hash, vtxid) {
            CInv inv(MSG_TX, hash);
            if (pfrom->pfilter) {
                CTransaction tx;
                bool fInMemPool = mempool.lookup(hash, tx);
                if (!fInMemPool) continue; // another thread removed since queryHashes, maybe...
                if (!pfrom->pfilter->IsRelevantAndUpdate(tx)) continue;
            }
            vInv.push_back(inv);
            if (vInv.size() == MAX_INV_SZ) {
                pfrom->PushMessage(NetMsgType::INV, vInv);
                vInv.clear();
            }
        }
        if (vInv.size() > 0)
            pfrom->PushMessage(NetMsgType::INV, vInv);
    }


    else if (strCommand == NetMsgType::PING)
    {
        if (pfrom->nVersion > BIP0031_VERSION)
        {
            uint64_t nonce = 0;
            vRecv >> nonce;
            // Echo the message back with the nonce. This allows for two useful features:
            //
            // 1) A remote node can quickly check if the connection is operational
            // 2) Remote nodes can measure the latency of the network thread. If this node
            //    is overloaded it won't respond to pings quickly and the remote node can
            //    avoid sending us more work, like chain download requests.
            //
            // The nonce stops the remote getting confused between different pings: without
            // it, if the remote node sends a ping once per second and this node takes 5
            // seconds to respond to each, the 5th ping the remote sends would appear to
            // return very quickly.
            pfrom->PushMessage(NetMsgType::PONG, nonce);

            if (pfrom->nVersion >= PING_INCLUDES_HEIGHT_VERSION)
            {
                int nPeerHeight;
                vRecv >> nPeerHeight;

                LOCK(cs_main);
                cPeerBlockCounts.input(nPeerHeight);
                pfrom->nChainHeight = nPeerHeight;

                LogPrint("net", "%s has chain height %d\n", pfrom->addr.ToString().c_str(), nPeerHeight);
            }
        }
    }


    else if (strCommand == NetMsgType::PONG)
    {
        int64_t pingUsecEnd = nTimeReceived;
        uint64_t nonce = 0;
        size_t nAvail = vRecv.in_avail();
        bool bPingFinished = false;
        std::string sProblem;

        if (nAvail >= sizeof(nonce)) {
            vRecv >> nonce;

            // Only process pong message if there is an outstanding ping (old ping without nonce should never pong)
            if (pfrom->nPingNonceSent != 0) {
                if (nonce == pfrom->nPingNonceSent) {
                    // Matching pong received, this ping is no longer outstanding
                    bPingFinished = true;
                    int64_t pingUsecTime = pingUsecEnd - pfrom->nPingUsecStart;
                    if (pingUsecTime > 0) {
                        // Successful ping time measurement, replace previous
                        pfrom->nPingUsecTime = pingUsecTime;
                        pfrom->nMinPingUsecTime = std::min(pfrom->nMinPingUsecTime, pingUsecTime);
                    } else {
                        // This should never happen
                        sProblem = "Timing mishap";
                    }
                } else {
                    // Nonce mismatches are normal when pings are overlapping
                    sProblem = "Nonce mismatch";
                    if (nonce == 0) {
                        // This is most likely a bug in another implementation somewhere; cancel this ping
                        bPingFinished = true;
                        sProblem = "Nonce zero";
                    }
                }
            } else {
                sProblem = "Unsolicited pong without ping";
            }
        } else {
            // This is most likely a bug in another implementation somewhere; cancel this ping
            bPingFinished = true;
            sProblem = "Short payload";
        }

        if (!(sProblem.empty())) {
            LogPrint("net", "pong peer=%d: %s, %x expected, %x received, %u bytes\n",
                pfrom->id,
                sProblem,
                pfrom->nPingNonceSent,
                nonce,
                nAvail);
        }
        if (bPingFinished) {
            pfrom->nPingNonceSent = 0;
        }
    }


    else if (fAlerts && strCommand == NetMsgType::ALERT)
    {
        CAlert alert;
        vRecv >> alert;

        uint256 alertHash = alert.GetHash();
        if (pfrom->setKnown.count(alertHash) == 0)
        {
            if (alert.ProcessAlert())
            {
                // Relay
                pfrom->setKnown.insert(alertHash);
                {
                    LOCK(cs_vNodes);
                    BOOST_FOREACH(CNode* pnode, vNodes)
                        alert.RelayTo(pnode);
                }
            }
            else {
                // Small DoS penalty so peers that send us lots of
                // duplicate/expired/invalid-signature/whatever alerts
                // eventually get banned.
                // This isn't a Misbehaving(100) (immediate ban) because the
                // peer might be an older or different implementation with
                // a different signature key, etc.
                Misbehaving(pfrom->GetId(), 10);
            }
        }
    }


    else if (strCommand == NetMsgType::FILTERLOAD)
    {
        CBloomFilter filter;
        vRecv >> filter;

        if (!filter.IsWithinSizeConstraints())
            // There is no excuse for sending a too-large filter
            Misbehaving(pfrom->GetId(), 100);
        else
        {
            LOCK(pfrom->cs_filter);
            delete pfrom->pfilter;
            pfrom->pfilter = new CBloomFilter(filter);
            pfrom->pfilter->UpdateEmptyFull();
        }
        pfrom->fRelayTxes = true;
    }


    else if (strCommand == NetMsgType::FILTERADD)
    {
        vector<unsigned char> vData;
        vRecv >> vData;

        // Nodes must NEVER send a data item > 520 bytes (the max size for a script data object,
        // and thus, the maximum size any matched object can have) in a filteradd message
        if (vData.size() > MAX_SCRIPT_ELEMENT_SIZE)
        {
            Misbehaving(pfrom->GetId(), 100);
        } else {
            LOCK(pfrom->cs_filter);
            if (pfrom->pfilter)
                pfrom->pfilter->insert(vData);
            else
                Misbehaving(pfrom->GetId(), 100);
        }
    }


    else if (strCommand == NetMsgType::FILTERCLEAR)
    {
        LOCK(pfrom->cs_filter);
        delete pfrom->pfilter;
        pfrom->pfilter = new CBloomFilter();
        pfrom->fRelayTxes = true;
    }


    else if (strCommand == NetMsgType::REJECT)
    {
        if (fDebug) {
            try {
                string strMsg; unsigned char ccode; string strReason;
                vRecv >> LIMITED_STRING(strMsg, CMessageHeader::COMMAND_SIZE) >> ccode >> LIMITED_STRING(strReason, MAX_REJECT_MESSAGE_LENGTH);

                ostringstream ss;
                ss << strMsg << " code " << itostr(ccode) << ": " << strReason;

                if (strMsg == NetMsgType::BLOCK || strMsg == NetMsgType::TX)
                {
                    uint256 hash;
                    vRecv >> hash;
                    ss << ": hash " << hash.ToString();
                }
                LogPrint("net", "Reject %s\n", SanitizeString(ss.str()));
            } catch (const std::ios_base::failure&) {
                // Avoid feedback loops by preventing reject messages from triggering a new reject message.
                LogPrint("net", "Unparseable reject message received\n");
            }
        }        
    }
    else
    {  
        obfuScationPool.ProcessMessageObfuscation(pfrom, strCommand, vRecv);
        
        mnodeman.ProcessMessage(pfrom, strCommand, vRecv);        
        budget.ProcessMessage(pfrom, strCommand, vRecv);
        
        masternodePayments.ProcessMessageMasternodePayments(pfrom, strCommand, vRecv);
        
        ProcessMessageSwiftTX_Legacy(pfrom, strCommand, vRecv);        
        ProcessSpork(pfrom, strCommand, vRecv);
        masternodeSync.ProcessMessage(pfrom, strCommand, vRecv);

        // Ignore unknown commands for extensibility
        LogPrint("net", "Unknown command \"%s\" from peer=%d\n", SanitizeString(strCommand), pfrom->id);
        
    }
    
    return true;
}

// Note: whenever a protocol update is needed toggle between both implementations (comment out the formerly active one)
//       so we can leave the existing clients untouched (old SPORK will stay on so they don't see even older clients).
//       Those old clients won't react to the changes of the other (new) SPORK because at the time of their implementation
//       it was the one which was commented out
int ActiveProtocol()
{
#ifdef LICO    
  we dont need to enforce spork for now, maybe in the future
    if (IsSporkActive(SPORK_14_NEW_PROTOCOL_ENFORCEMENT))
            return MIN_PEER_PROTO_VERSION_AFTER_ENFORCEMENT;
#endif            

/* Lico. just for comparison, previous protocol enforcement was checking for a block!
    if ((unsigned int)chainActive.Tip()->nHeight >= PROTOCOL_ENFORCEMENT_BLOCK))
        return MIN_PEER_PROTO_VERSION_AFTER_ENFORCEMENT;            
*/        

    return MIN_PEER_PROTO_VERSION_BEFORE_ENFORCEMENT;
}

// requires LOCK(cs_vRecvMsg)
bool ProcessMessages(CNode* pfrom)
{
    //if (fDebug)
    //    LogPrintf("ProcessMessages(%u messages)\n", pfrom->vRecvMsg.size());

    //
    // Message format
    //  (4) message start
    //  (12) command
    //  (4) size
    //  (4) checksum
    //  (x) data
    //
    bool fOk = true;

    if (!pfrom->vRecvGetData.empty())
        ProcessGetData(pfrom);

    // this maintains the order of responses
    if (!pfrom->vRecvGetData.empty()) return fOk;

    std::deque<CNetMessage>::iterator it = pfrom->vRecvMsg.begin();
    while (!pfrom->fDisconnect && it != pfrom->vRecvMsg.end()) {
        // Don't bother if send buffer is too full to respond anyway
        if (pfrom->nSendSize >= SendBufferSize())
            break;

        // get next message
        CNetMessage& msg = *it;

        //if (fDebug)
        //    LogPrintf("ProcessMessages(message %u msgsz, %u bytes, complete:%s)\n",
        //            msg.hdr.nMessageSize, msg.vRecv.size(),
        //            msg.complete() ? "Y" : "N");

        // end, if an incomplete message is found
        if (!msg.complete())
            break;

        // at this point, any failure means we can delete the current message
        it++;

        // Scan for message start
        if (memcmp(msg.hdr.pchMessageStart, Params().MessageStart(), MESSAGE_START_SIZE) != 0) {
            LogPrintf("PROCESSMESSAGE: INVALID MESSAGESTART %s peer=%d\n", SanitizeString(msg.hdr.GetCommand()), pfrom->id);
            fOk = false;
            break;
        }

        // Read header
        CMessageHeader& hdr = msg.hdr;
        if (!hdr.IsValid()) {
            LogPrintf("PROCESSMESSAGE: ERRORS IN HEADER %s peer=%d\n", SanitizeString(hdr.GetCommand()), pfrom->id);
            continue;
        }
        string strCommand = hdr.GetCommand();

        // Message size
        unsigned int nMessageSize = hdr.nMessageSize;

        // Checksum
        CDataStream& vRecv = msg.vRecv;
        uint256 hash = Hash(vRecv.begin(), vRecv.begin() + nMessageSize);
        unsigned int nChecksum = 0;
        memcpy(&nChecksum, &hash, sizeof(nChecksum));
        if (nChecksum != hdr.nChecksum) {
            LogPrintf("ProcessMessages(%s, %u bytes): CHECKSUM ERROR nChecksum=%08x hdr.nChecksum=%08x\n",
                SanitizeString(strCommand), nMessageSize, nChecksum, hdr.nChecksum);
            continue;
        }

        // Process message
        bool fRet = false;
        try {
            if (UseLegacyCode(chainActive.Height()))
            {
               fRet = ProcessMessage_Legacy(pfrom, strCommand, vRecv, msg.nTime);
            }
            else {
               fRet = ProcessMessage(pfrom, strCommand, vRecv, msg.nTime);
            }

            boost::this_thread::interruption_point();
        } catch (std::ios_base::failure& e) {
            pfrom->PushMessage("reject", strCommand, REJECT_MALFORMED, string("error parsing message"));
            if (strstr(e.what(), "end of data")) {
                // Allow exceptions from under-length message on vRecv
                LogPrintf("ProcessMessages(%s, %u bytes): Exception '%s' caught, normally caused by a message being shorter than its stated length\n", SanitizeString(strCommand), nMessageSize, e.what());
            } else if (strstr(e.what(), "size too large")) {
                // Allow exceptions from over-long size
                LogPrintf("ProcessMessages(%s, %u bytes): Exception '%s' caught\n", SanitizeString(strCommand), nMessageSize, e.what());
            } else {
                PrintExceptionContinue(&e, "ProcessMessages()");
            }
        } catch (boost::thread_interrupted) {
            throw;
        } catch (std::exception& e) {
            PrintExceptionContinue(&e, "ProcessMessages()");
        } catch (...) {
            PrintExceptionContinue(NULL, "ProcessMessages()");
        }

        if (!fRet)
            LogPrintf("ProcessMessage(%s, %u bytes) FAILED peer=%d\n", SanitizeString(strCommand), nMessageSize, pfrom->id);

        break;
    }

    // In case the connection got shut down, its receive buffer was wiped
    if (!pfrom->fDisconnect)
        pfrom->vRecvMsg.erase(pfrom->vRecvMsg.begin(), it);

    return fOk;
}


bool SendMessages(CNode* pto, bool fSendTrickle)
{
    {
        // Don't send anything until we get their version message
        if (pto->nVersion == 0)
            return true;

        //
        // Message: ping
        //
        bool pingSend = false;
        if (pto->fPingQueued) {
            // RPC ping request by user
            pingSend = true;
        }
        if (pto->nPingNonceSent == 0 && pto->nPingUsecStart + PING_INTERVAL * 1000000 < GetTimeMicros()) {
            // Ping automatically sent as a latency probe & keepalive.
            pingSend = true;
        }
        if (pingSend) {
            uint64_t nonce = 0;
            while (nonce == 0) {
                GetRandBytes((unsigned char*)&nonce, sizeof(nonce));
            }
            pto->fPingQueued = false;
            pto->nPingUsecStart = GetTimeMicros();
            if (pto->nVersion > BIP0031_VERSION) {
                pto->nPingNonceSent = nonce;
                pto->PushMessage(NetMsgType::PING, nonce);
            } else {
                // Peer is too old to support ping command with nonce, pong will never arrive.
                pto->nPingNonceSent = 0;
                pto->PushMessage(NetMsgType::PING);
            }
        }

        TRY_LOCK(cs_main, lockMain); // Acquire cs_main for IsInitialBlockDownload() and CNodeState()
        if (!lockMain)
            return true;

        // Address refresh broadcast
        static int64_t nLastRebroadcast;
        if (!IsInitialBlockDownload() && (GetTime() - nLastRebroadcast > 24 * 60 * 60)) {
            LOCK(cs_vNodes);
            BOOST_FOREACH (CNode* pnode, vNodes) {
                // Periodically clear setAddrKnown to allow refresh broadcasts
                if (nLastRebroadcast)
                    pnode->addrKnown.reset();

                // Rebroadcast our address
                AdvertizeLocal(pnode);
            }
            if (!vNodes.empty())
                nLastRebroadcast = GetTime();
        }

        //
        // Message: addr
        //
        if (fSendTrickle) {
            vector<CAddress> vAddr;
            vAddr.reserve(pto->vAddrToSend.size());
            BOOST_FOREACH (const CAddress& addr, pto->vAddrToSend) {
                if (!pto->addrKnown.contains(addr.GetKey())) {
                    pto->addrKnown.insert(addr.GetKey());
                    vAddr.push_back(addr);
                    // receiver rejects addr messages larger than 1000
                    if (vAddr.size() >= 1000)
                    {
                        pto->PushMessage(NetMsgType::ADDR, vAddr);
                        vAddr.clear();
                    }
                }
            }
            pto->vAddrToSend.clear();
            if (!vAddr.empty())
                pto->PushMessage(NetMsgType::ADDR, vAddr);
        }

        CNodeState &state = *State(pto->GetId());
        if (state.fShouldBan) {
            if (pto->fWhitelisted)
                LogPrintf("Warning: not punishing whitelisted peer %s!\n", pto->addr.ToString());
            else {
                pto->fDisconnect = true;
                if (pto->addr.IsLocal())
                    LogPrintf("Warning: not banning local peer %s!\n", pto->addr.ToString());
                else {
                    CNode::Ban(pto->addr, BanReasonNodeMisbehaving);
                }
            }
            state.fShouldBan = false;
        }

        BOOST_FOREACH(const CBlockReject& reject, state.rejects)
            pto->PushMessage(NetMsgType::REJECT, (string)NetMsgType::BLOCK, reject.chRejectCode, reject.strRejectReason, reject.hashBlock);
        state.rejects.clear();

        // Start block sync
        if (pindexBestHeader == NULL)
            pindexBestHeader = chainActive.Tip();
        bool fFetch = state.fPreferredDownload || (nPreferredDownload == 0 && !pto->fClient && !pto->fOneShot); // Download if this is a nice peer, or we have no nice peers and this one might do.
        if (!state.fSyncStarted && !pto->fClient && fFetch /*&& !fImporting*/ && !fReindex) {
            // Only actively request headers from a single peer, unless we're close to end of initial download.
            if (nSyncStarted == 0 || pindexBestHeader->GetBlockTime() > GetAdjustedTime() - 6 * 60 * 60) { // NOTE: was "close to today" and 24h in Bitcoin
                state.fSyncStarted = true;
                nSyncStarted++;
                //CBlockIndex *pindexStart = pindexBestHeader->pprev ? pindexBestHeader->pprev : pindexBestHeader;
                //LogPrint("net", "initial getheaders (%d) to peer=%d (startheight:%d)\n", pindexStart->nHeight, pto->id, pto->nStartingHeight);
                //pto->PushMessage("getheaders", chainActive.GetLocator(pindexStart), uint256(0));
                pto->PushMessage("getblocks", chainActive.GetLocator(chainActive.Tip()), uint256(0));
            }
        }

        // Resend wallet transactions that haven't gotten in a block yet
        // Except during reindex, importing and IBD, when old wallet
        // transactions become unconfirmed and spams other nodes.
        if (!fReindex /*&& !fImporting && !IsInitialBlockDownload()*/) {
            GetMainSignals().Broadcast();
        }

        //
        // Message: inventory
        //
        vector<CInv> vInv;
        vector<CInv> vInvWait;
        {
            LOCK(pto->cs_inventory);
            vInv.reserve(pto->vInventoryToSend.size());
            vInvWait.reserve(pto->vInventoryToSend.size());
            BOOST_FOREACH (const CInv& inv, pto->vInventoryToSend) {
                if (pto->filterInventoryKnown.contains(inv.hash))
                    continue;

                // trickle out tx inv to protect privacy
                if (inv.type == MSG_TX && !fSendTrickle) {
                    // 1/4 of tx invs blast to all immediately
                    static uint256 hashSalt;
                    if (hashSalt == 0)
                        hashSalt = GetRandHash();
                    uint256 hashRand = inv.hash ^ hashSalt;
                    hashRand = Hash(BEGIN(hashRand), END(hashRand));
                    bool fTrickleWait = ((hashRand & 3) != 0);

                    if (fTrickleWait) {
                        vInvWait.push_back(inv);
                        continue;
                    }
                }

                // returns true if wasn't already contained in the set
                pto->filterInventoryKnown.insert(inv.hash);
                vInv.push_back(inv);
                if (vInv.size() >= 1000)
                {
                    pto->PushMessage(NetMsgType::INV, vInv);
                    vInv.clear();
                }
            }
            pto->vInventoryToSend = vInvWait;
        }
        if (!vInv.empty())
            pto->PushMessage(NetMsgType::INV, vInv);

        // Detect whether we're stalling
        int64_t nNow = GetTimeMicros();
        if (!pto->fDisconnect && state.nStallingSince && state.nStallingSince < nNow - 1000000 * BLOCK_STALLING_TIMEOUT) {
            // Stalling only triggers when the block download window cannot move. During normal steady state,
            // the download window should be much larger than the to-be-downloaded set of blocks, so disconnection
            // should only happen during initial block download.
            LogPrintf("Peer=%d is stalling block download, disconnecting\n", pto->id);
            pto->fDisconnect = true;
        }
        // In case there is a block that has been in flight from this peer for (2 + 0.5 * N) times the block interval
        // (with N the number of validated blocks that were in flight at the time it was requested), disconnect due to
        // timeout. We compensate for in-flight blocks to prevent killing off peers due to our own downstream link
        // being saturated. We only count validated in-flight blocks so peers can't advertize nonexisting block hashes
        // to unreasonably increase our timeout.
        if (!pto->fDisconnect && state.vBlocksInFlight.size() > 0 && state.vBlocksInFlight.front().nTime < nNow - 500000 * Params().TargetSpacing() * (4 + state.vBlocksInFlight.front().nValidatedQueuedBefore)) {
            LogPrintf("Timeout downloading block %s from peer=%d, disconnecting\n", state.vBlocksInFlight.front().hash.ToString(), pto->id);
            pto->fDisconnect = true;
        }

        //
        // Message: getdata (blocks)
        //
        vector<CInv> vGetData;
        if (!pto->fDisconnect && !pto->fClient && fFetch && state.nBlocksInFlight < MAX_BLOCKS_IN_TRANSIT_PER_PEER) {
            vector<CBlockIndex*> vToDownload;
            NodeId staller = -1;
            FindNextBlocksToDownload(pto->GetId(), MAX_BLOCKS_IN_TRANSIT_PER_PEER - state.nBlocksInFlight, vToDownload, staller);
            BOOST_FOREACH (CBlockIndex* pindex, vToDownload) {
                vGetData.push_back(CInv(MSG_BLOCK, pindex->GetBlockHash()));
                MarkBlockAsInFlight(pto->GetId(), pindex->GetBlockHash(), pindex);
                LogPrintf("Requesting block %s (%d) peer=%d\n", pindex->GetBlockHash().ToString(),
                    pindex->nHeight, pto->id);
            }
            if (state.nBlocksInFlight == 0 && staller != -1) {
                if (State(staller)->nStallingSince == 0) {
                    State(staller)->nStallingSince = nNow;
                    LogPrint("net", "Stall started peer=%d\n", staller);
                }
            }
        }

        //
        // Message: getdata (non-blocks)
        //
        while (!pto->fDisconnect && !pto->mapAskFor.empty() && (*pto->mapAskFor.begin()).first <= nNow) {
            const CInv& inv = (*pto->mapAskFor.begin()).second;
            if (!AlreadyHave(inv)) {
                if (fDebug)
                    LogPrint("net", "Requesting %s peer=%d\n", inv.ToString(), pto->id);
                vGetData.push_back(inv);
                if (vGetData.size() >= 1000) {
                    pto->PushMessage(NetMsgType::GETDATA, vGetData);
                    vGetData.clear();
                }
            }
            pto->mapAskFor.erase(pto->mapAskFor.begin());
        }
        if (!vGetData.empty())
            pto->PushMessage(NetMsgType::GETDATA, vGetData);

    }
    return true;
}

bool PeerHasHeader_Legacy(CNodeState *state, CBlockIndex *pindex)
{
    if (state->pindexBestKnownBlock && pindex == state->pindexBestKnownBlock->GetAncestor(pindex->nHeight))
        return true;
    if (state->pindexBestHeaderSent_Legacy && pindex == state->pindexBestHeaderSent_Legacy->GetAncestor(pindex->nHeight))
        return true;
    return false;
}

bool SendMessages_Legacy(CNode* pto)
{
    {
        // Don't send anything until we get its version message
        if (pto->nVersion == 0)
            return true;

        //
        // Message: ping
        //
        bool pingSend = false;
        if (pto->fPingQueued) {
            // RPC ping request by user
            pingSend = true;
        }
        if (pto->nPingNonceSent == 0 && pto->nPingUsecStart + PING_INTERVAL * 1000000 < GetTimeMicros()) {
            // Ping automatically sent as a latency probe & keepalive.
            pingSend = true;
        }
        if (pingSend) {
            uint64_t nonce = 0;
            while (nonce == 0) {
                GetRandBytes((unsigned char*)&nonce, sizeof(nonce));
            }
            pto->fPingQueued = false;
            pto->nPingUsecStart = GetTimeMicros();
            if (pto->nVersion > BIP0031_VERSION) {
                pto->nPingNonceSent = nonce;
                if (pto->nVersion >= PING_INCLUDES_HEIGHT_VERSION) {
                    pto->PushMessage(NetMsgType::PING, nonce, nChainHeight);
                }
                else {
                    pto->PushMessage(NetMsgType::PING, nonce);
                }
            } else {
                // Peer is too old to support ping command with nonce, pong will never arrive.
                pto->nPingNonceSent = 0;
                pto->PushMessage(NetMsgType::PING);
            }
        }

        TRY_LOCK(cs_main, lockMain); // Acquire cs_main for IsInitialBlockDownload() and CNodeState()
        if (!lockMain)
            return true;

        // Address refresh broadcast
        int64_t nNow = GetTimeMicros();
        if (!IsInitialBlockDownload() && pto->nNextLocalAddrSend < nNow) {
            AdvertizeLocal(pto);
            pto->nNextLocalAddrSend = PoissonNextSend_Legacy(nNow, AVG_LOCAL_ADDRESS_BROADCAST_INTERVAL_LEGACY);
        }

        //
        // Message: addr
        //
        if (pto->nNextAddrSend < nNow) {
            pto->nNextAddrSend = PoissonNextSend_Legacy(nNow, AVG_ADDRESS_BROADCAST_INTERVAL_LEGACY);
            vector<CAddress> vAddr;
            vAddr.reserve(pto->vAddrToSend.size());
            BOOST_FOREACH (const CAddress& addr, pto->vAddrToSend) {
                if (!pto->addrKnown.contains(addr.GetKey())) {
                    pto->addrKnown.insert(addr.GetKey());
                    vAddr.push_back(addr);
                    // receiver rejects addr messages larger than 1000
                    if (vAddr.size() >= 1000)
                    {
                        pto->PushMessage(NetMsgType::ADDR, vAddr);
                        vAddr.clear();
                    }
                }
            }
            pto->vAddrToSend.clear();
            if (!vAddr.empty())
                pto->PushMessage(NetMsgType::ADDR, vAddr);
        }

        CNodeState &state = *State(pto->GetId());
        if (state.fShouldBan) {
            if (pto->fWhitelisted)
                LogPrintf("Warning: not punishing whitelisted peer %s!\n", pto->addr.ToString());
            else {
                pto->fDisconnect = true;
                if (pto->addr.IsLocal())
                    LogPrintf("Warning: not banning local peer %s!\n", pto->addr.ToString());
                else {
                    CNode::Ban(pto->addr, BanReasonNodeMisbehaving);
                }
            }
            state.fShouldBan = false;
        }

        BOOST_FOREACH(const CBlockReject& reject, state.rejects)
            pto->PushMessage(NetMsgType::REJECT, (string)NetMsgType::BLOCK, reject.chRejectCode, reject.strRejectReason, reject.hashBlock);
        state.rejects.clear();

        // Start block sync
        if (pindexBestHeader == NULL)
            pindexBestHeader = chainActive.Tip();
        bool fFetch = state.fPreferredDownload || (nPreferredDownload == 0 && !pto->fClient && !pto->fOneShot); // Download if this is a nice peer, or we have no nice peers and this one might do.
        if (!state.fSyncStarted && !pto->fClient && !fImporting && !fReindex) {
            // Only actively request headers from a single peer, unless we're close to today.
            if ((nSyncStarted == 0 && fFetch) || pindexBestHeader->GetBlockTime() > GetAdjustedTime() - 24 * 60 * 60) {
                state.fSyncStarted = true;
                nSyncStarted++;
                const CBlockIndex *pindexStart = pindexBestHeader;
                /* If possible, start at the block preceding the currently
                   best known header.  This ensures that we always get a
                   non-empty list of headers back as long as the peer
                   is up-to-date.  With a non-empty response, we can initialise
                   the peer's known best block.  This wouldn't be possible
                   if we requested starting at pindexBestHeader and
                   got back an empty response.  */
                if (pindexStart->pprev)
                    pindexStart = pindexStart->pprev;
                LogPrint("net", "initial getheaders (%d) to peer=%d (startheight:%d)\n", pindexStart->nHeight, pto->id, pto->nStartingHeight);
                pto->PushMessage(NetMsgType::GETHEADERS, chainActive.GetLocator(pindexStart), uint256());
            }
        }

        // Resend wallet transactions that haven't gotten in a block yet
        // Except during reindex, importing and IBD, when old wallet
        // transactions become unconfirmed and spams other nodes.
        if (!fReindex && !fImporting && !IsInitialBlockDownload())
        {
            // LICO can be without nTimeBestReceived ???
            //GetMainSignals().Broadcast(nTimeBestReceived);
            GetMainSignals().Broadcast();
        }

        //
        // Try sending block announcements via headers
        //
        {
            // If we have less than MAX_BLOCKS_TO_ANNOUNCE in our
            // list of block hashes we're relaying, and our peer wants
            // headers announcements, then find the first header
            // not yet known to our peer but would connect, and send.
            // If no header would connect, or if we have too many
            // blocks, or if the peer doesn't want headers, just
            // add all to the inv queue.
            LOCK(pto->cs_inventory);
            vector<CBlock> vHeaders;
            bool fRevertToInv = (!state.fPreferHeaders || pto->vBlockHashesToAnnounce.size() > MAX_BLOCKS_TO_ANNOUNCE_LEGACY);
            CBlockIndex *pBestIndex = NULL; // last header queued for delivery
            ProcessBlockAvailability(pto->id); // ensure pindexBestKnownBlock is up-to-date

            if (!fRevertToInv) {
                bool fFoundStartingHeader = false;
                // Try to find first header that our peer doesn't have, and
                // then send all headers past that one.  If we come across any
                // headers that aren't on chainActive, give up.
                BOOST_FOREACH(const uint256 &hash, pto->vBlockHashesToAnnounce) {
                    BlockMap::iterator mi = mapBlockIndex.find(hash);
                    assert(mi != mapBlockIndex.end());
                    CBlockIndex *pindex = mi->second;
                    if (chainActive[pindex->nHeight] != pindex) {
                        // Bail out if we reorged away from this block
                        fRevertToInv = true;
                        break;
                    }
                    if (pBestIndex != NULL && pindex->pprev != pBestIndex) {
                        // This means that the list of blocks to announce don't
                        // connect to each other.
                        // This shouldn't really be possible to hit during
                        // regular operation (because reorgs should take us to
                        // a chain that has some block not on the prior chain,
                        // which should be caught by the prior check), but one
                        // way this could happen is by using invalidateblock /
                        // reconsiderblock repeatedly on the tip, causing it to
                        // be added multiple times to vBlockHashesToAnnounce.
                        // Robustly deal with this rare situation by reverting
                        // to an inv.
                        fRevertToInv = true;
                        break;
                    }
                    pBestIndex = pindex;
                    if (fFoundStartingHeader) {
                        // add this to the headers message
                        vHeaders.push_back(pindex->GetBlockHeader());
                    } else if (PeerHasHeader_Legacy(&state, pindex)) {
                        continue; // keep looking for the first new block
                    } else if (pindex->pprev == NULL || PeerHasHeader_Legacy(&state, pindex->pprev)) {
                        // Peer doesn't have this header but they do have the prior one.
                        // Start sending headers.
                        fFoundStartingHeader = true;
                        vHeaders.push_back(pindex->GetBlockHeader());
                    } else {
                        // Peer doesn't have this header or the prior one -- nothing will
                        // connect, so bail out.
                        fRevertToInv = true;
                        break;
                    }
                }
            }
            if (fRevertToInv) {
                // If falling back to using an inv, just try to inv the tip.
                // The last entry in vBlockHashesToAnnounce was our tip at some point
                // in the past.
                if (!pto->vBlockHashesToAnnounce.empty()) {
                    const uint256 &hashToAnnounce = pto->vBlockHashesToAnnounce.back();
                    BlockMap::iterator mi = mapBlockIndex.find(hashToAnnounce);
                    assert(mi != mapBlockIndex.end());
                    CBlockIndex *pindex = mi->second;

                    // Warn if we're announcing a block that is not on the main chain.
                    // This should be very rare and could be optimized out.
                    // Just log for now.
                    if (chainActive[pindex->nHeight] != pindex) {
                        LogPrint("net", "Announcing block %s not on main chain (tip=%s)\n",
                            hashToAnnounce.ToString(), chainActive.Tip()->GetBlockHash().ToString());
                    }

                    // If the peer announced this block to us, don't inv it back.
                    // (Since block announcements may not be via inv's, we can't solely rely on
                    // setInventoryKnown to track this.)
                    if (!PeerHasHeader_Legacy(&state, pindex)) {
                        pto->PushInventory(CInv(MSG_BLOCK, hashToAnnounce));
                        LogPrint("net", "%s: sending inv peer=%d hash=%s\n", __func__,
                            pto->id, hashToAnnounce.ToString());
                    }
                }
            } else if (!vHeaders.empty()) {
                if (vHeaders.size() > 1) {
                    LogPrint("net", "%s: %u headers, range (%s, %s), to peer=%d\n", __func__,
                            vHeaders.size(),
                            vHeaders.front().GetHash().ToString(),
                            vHeaders.back().GetHash().ToString(), pto->id);
                } else {
                    LogPrint("net", "%s: sending header %s to peer=%d\n", __func__,
                            vHeaders.front().GetHash().ToString(), pto->id);
                }
                pto->PushMessage(NetMsgType::HEADERS, vHeaders);
                state.pindexBestHeaderSent_Legacy = pBestIndex;
            }
            pto->vBlockHashesToAnnounce.clear();
        }

        //
        // Message: inventory
        //
        vector<CInv> vInv;
        vector<CInv> vInvWait;
        {
            bool fSendTrickle = pto->fWhitelisted;
            if (pto->nNextInvSend < nNow) {
                fSendTrickle = true;
                pto->nNextInvSend = PoissonNextSend_Legacy(nNow, AVG_INVENTORY_BROADCAST_INTERVAL_LEGACY);
            }
            LOCK(pto->cs_inventory);
            vInv.reserve(std::min<size_t>(1000, pto->vInventoryToSend.size()));
            vInvWait.reserve(pto->vInventoryToSend.size());
            BOOST_FOREACH(const CInv& inv, pto->vInventoryToSend)
            {
                if (inv.type == MSG_TX && pto->filterInventoryKnown.contains(inv.hash))
                    continue;

                // trickle out tx inv to protect privacy
                if (inv.type == MSG_TX && !fSendTrickle)
                {
                    // 1/4 of tx invs blast to all immediately
                    static uint256 hashSalt;
                    if (hashSalt.IsNull())
                        hashSalt = GetRandHash();
                    uint256 hashRand = ArithToUint256(UintToArith256(inv.hash) ^ UintToArith256(hashSalt));
                    hashRand = Hash(BEGIN(hashRand), END(hashRand));
                    bool fTrickleWait = ((UintToArith256(hashRand) & 3) != 0);

                    if (fTrickleWait)
                    {
                        vInvWait.push_back(inv);
                        continue;
                    }
                }

                pto->filterInventoryKnown.insert(inv.hash);
                vInv.push_back(inv);
                if (vInv.size() >= 1000)
                {
                    pto->PushMessage(NetMsgType::INV, vInv);
                    vInv.clear();
                }
            }
            pto->vInventoryToSend = vInvWait;
        }
        if (!vInv.empty())
            pto->PushMessage(NetMsgType::INV, vInv);

        // Detect whether we're stalling
        nNow = GetTimeMicros();
        if (!pto->fDisconnect && state.nStallingSince && state.nStallingSince < nNow - 1000000 * BLOCK_STALLING_TIMEOUT) {
            // Stalling only triggers when the block download window cannot move. During normal steady state,
            // the download window should be much larger than the to-be-downloaded set of blocks, so disconnection
            // should only happen during initial block download.
            LogPrintf("Peer=%d is stalling block download, disconnecting\n", pto->id);
            pto->fDisconnect = true;
        }
        // In case there is a block that has been in flight from this peer for 2 + 0.5 * N times the block interval
        // (with N the number of peers from which we're downloading validated blocks), disconnect due to timeout.
        // We compensate for other peers to prevent killing off peers due to our own downstream link
        // being saturated. We only count validated in-flight blocks so peers can't advertise non-existing block hashes
        // to unreasonably increase our timeout.
        if (!pto->fDisconnect && state.vBlocksInFlight.size() > 0) {
            QueuedBlock &queuedBlock = state.vBlocksInFlight.front();
            int nOtherPeersWithValidatedDownloads = nPeersWithValidatedDownloads - (state.nBlocksInFlightValidHeaders > 0);
            if (nNow > state.nDownloadingSince + Params().TargetSpacing() * (BLOCK_DOWNLOAD_TIMEOUT_BASE_LEGACY + BLOCK_DOWNLOAD_TIMEOUT_BASE_LEGACY * nOtherPeersWithValidatedDownloads)) {
                LogPrintf("Timeout downloading block %s from peer=%d, disconnecting\n", queuedBlock.hash.ToString(), pto->id);
                pto->fDisconnect = true;
            }
        }

        //
        // Message: getdata (blocks)
        //
        vector<CInv> vGetData;
        if (!pto->fDisconnect && !pto->fClient && (fFetch || !IsInitialBlockDownload()) && state.nBlocksInFlight < MAX_BLOCKS_IN_TRANSIT_PER_PEER) {
            vector<CBlockIndex*> vToDownload;
            NodeId staller = -1;
            FindNextBlocksToDownload(pto->GetId(), MAX_BLOCKS_IN_TRANSIT_PER_PEER - state.nBlocksInFlight, vToDownload, staller);
            BOOST_FOREACH (CBlockIndex* pindex, vToDownload) {
                vGetData.push_back(CInv(MSG_BLOCK, pindex->GetBlockHash()));
                MarkBlockAsInFlight_Legacy(pto->GetId(), pindex->GetBlockHash(), pindex);
                LogPrint("net", "Requesting block %s (%d) peer=%d\n", pindex->GetBlockHash().ToString(),
                    pindex->nHeight, pto->id);
            }
            if (state.nBlocksInFlight == 0 && staller != -1) {
                if (State(staller)->nStallingSince == 0) {
                    State(staller)->nStallingSince = nNow;
                    LogPrint("net", "Stall started peer=%d\n", staller);
                }
            }
        }

        //
        // Message: getdata (non-blocks)
        //
        while (!pto->fDisconnect && !pto->mapAskFor.empty() && (*pto->mapAskFor.begin()).first <= nNow)
        {
            const CInv& inv = (*pto->mapAskFor.begin()).second;
            if (!AlreadyHave_Legacy(inv))
            {
                if (fDebug)
                    LogPrint("net", "Requesting %s peer=%d\n", inv.ToString(), pto->id);
                vGetData.push_back(inv);
                if (vGetData.size() >= 1000)
                {
                    pto->PushMessage(NetMsgType::GETDATA, vGetData);
                    vGetData.clear();
                }
            } else {
                //If we're not going to ask, don't expect a response.
                pto->setAskFor.erase(inv.hash);
            }
            pto->mapAskFor.erase(pto->mapAskFor.begin());
        }
        if (!vGetData.empty())
            pto->PushMessage(NetMsgType::GETDATA, vGetData);

    }
    return true;
}

bool CBlockUndo::WriteToDisk(CDiskBlockPos& pos, const uint256& hashBlock)
{
    // Open history file to append
    CAutoFile fileout(OpenUndoFile(pos), SER_DISK, CLIENT_VERSION);
    if (fileout.IsNull())
        return error("CBlockUndo::WriteToDisk : OpenUndoFile failed");

    // Write index header
    unsigned int nSize = fileout.GetSerializeSize(*this);
    fileout << FLATDATA(Params().MessageStart()) << nSize;

    // Write undo data
    long fileOutPos = ftell(fileout.Get());
    if (fileOutPos < 0)
        return error("CBlockUndo::WriteToDisk : ftell failed");
    pos.nPos = (unsigned int)fileOutPos;
    fileout << *this;

    // calculate & write checksum
    CHashWriter hasher(SER_GETHASH, PROTOCOL_VERSION);
    hasher << hashBlock;
    hasher << *this;
    fileout << hasher.GetHash();

    return true;
}

bool CBlockUndo::ReadFromDisk(const CDiskBlockPos& pos, const uint256& hashBlock)
{
    // Open history file to read
    CAutoFile filein(OpenUndoFile(pos, true), SER_DISK, CLIENT_VERSION);
    if (filein.IsNull())
        return error("CBlockUndo::ReadFromDisk : OpenBlockFile failed");

    // Read block
    uint256 hashChecksum;
    try {
        filein >> *this;
        filein >> hashChecksum;
    } catch (std::exception& e) {
        return error("%s : Deserialize or I/O error - %s", __func__, e.what());
    }

    // Verify checksum
    CHashWriter hasher(SER_GETHASH, PROTOCOL_VERSION);
    hasher << hashBlock;
    hasher << *this;
    if (hashChecksum != hasher.GetHash())
        return error("CBlockUndo::ReadFromDisk : Checksum mismatch");

    return true;
}

std::string CBlockFileInfo::ToString() const
{
    return strprintf("CBlockFileInfo(blocks=%u, size=%u, heights=%u...%u, time=%s...%s)", nBlocks, nSize, nHeightFirst, nHeightLast, DateTimeStrFormat("%Y-%m-%d", nTimeFirst), DateTimeStrFormat("%Y-%m-%d", nTimeLast));
}


class CMainCleanup
{
public:
    CMainCleanup() {}
    ~CMainCleanup()
    {
        // block headers
        BlockMap::iterator it1 = mapBlockIndex.begin();
        for (; it1 != mapBlockIndex.end(); it1++)
            delete (*it1).second;
        mapBlockIndex.clear();

        // orphan transactions
        mapOrphanTransactions.clear();
        mapOrphanTransactionsByPrev.clear();
    }
} instance_of_cmaincleanup;<|MERGE_RESOLUTION|>--- conflicted
+++ resolved
@@ -5978,7 +5978,6 @@
 
     assert(pindexPrev);
 
-<<<<<<< HEAD
     int nHeight = pindexPrev->nHeight + 1;
 
     //If this is a reorg, check that it is not too deep
@@ -6074,79 +6073,6 @@
             !std::equal(expect.begin(), expect.end(), block.vtx[0].vin[0].scriptSig.begin())) {
             return state.DoS(100, error("%s : block height mismatch in coinbase", __func__), REJECT_INVALID, "bad-cb-height");
         }
-=======
-bool static AlreadyHave(const CInv& inv)
-{
-    switch (inv.type) {
-    case MSG_TX: {
-        if (fDebug) LogPrintf("AlreadyHave inv.type = MSG_TX \n");
-        bool txInMap = false;
-        txInMap = mempool.exists(inv.hash);
-        return txInMap || mapOrphanTransactions.count(inv.hash) ||
-               pcoinsTip->HaveCoins(inv.hash);
-    }
-    case MSG_DSTX:
-        if (fDebug) LogPrintf("AlreadyHave inv.type = MSG_DSTX \n");
-        return mapObfuscationBroadcastTxes.count(inv.hash);
-    case MSG_BLOCK:
-        if (fDebug) LogPrintf("AlreadyHave inv.type = MSG_BLOCK \n");
-        return mapBlockIndex.count(inv.hash);
-    case MSG_TXLOCK_REQUEST:
-        if (fDebug) LogPrintf("AlreadyHave inv.type = MSG_TXLOCK_REQUEST \n");
-        return mapTxLockReq.count(inv.hash) ||
-               mapTxLockReqRejected.count(inv.hash);
-    case MSG_TXLOCK_VOTE:
-        if (fDebug) LogPrintf("AlreadyHave inv.type = MSG_TXLOCK_VOTE \n");
-        return mapTxLockVote.count(inv.hash);
-    case MSG_SPORK:
-        if (fDebug) LogPrintf("AlreadyHave inv.type = MSG_SPORK \n");
-        return mapSporks.count(inv.hash);
-    case MSG_MASTERNODE_WINNER:
-        if (fDebug) LogPrintf("AlreadyHave inv.type = MSG_MASTERNODE_WINNER \n");
-        if (masternodePayments.mapMasternodePayeeVotes.count(inv.hash)) {
-            masternodeSync.AddedMasternodeWinner(inv.hash);
-            return true;
-        }
-        return false;
-    case MSG_BUDGET_VOTE:
-        if (fDebug) LogPrintf("AlreadyHave inv.type = MSG_BUDGET_VOTE \n");
-        if (budget.mapSeenMasternodeBudgetVotes.count(inv.hash)) {
-            masternodeSync.AddedBudgetItem(inv.hash);
-            return true;
-        }
-        return false;
-    case MSG_BUDGET_PROPOSAL:
-        if (fDebug) LogPrintf("AlreadyHave inv.type = MSG_BUDGET_PROPOSAL \n");
-        if (budget.mapSeenMasternodeBudgetProposals.count(inv.hash)) {
-            masternodeSync.AddedBudgetItem(inv.hash);
-            return true;
-        }
-        return false;
-    case MSG_BUDGET_FINALIZED_VOTE:
-        if (fDebug) LogPrintf("AlreadyHave inv.type = MSG_BUDGET_FINALIZED_VOTE \n");
-        if (budget.mapSeenFinalizedBudgetVotes.count(inv.hash)) {
-            masternodeSync.AddedBudgetItem(inv.hash);
-            return true;
-        }
-        return false;
-    case MSG_BUDGET_FINALIZED:
-        if (fDebug) LogPrintf("AlreadyHave inv.type = MSG_BUDGET_FINALIZED \n");
-        if (budget.mapSeenFinalizedBudgets.count(inv.hash)) {
-            masternodeSync.AddedBudgetItem(inv.hash);
-            return true;
-        }
-        return false;
-    case MSG_MASTERNODE_ANNOUNCE:
-        if (fDebug) LogPrintf("AlreadyHave inv.type = MSG_MASTERNODE_ANNOUNCE \n");
-        if (mnodeman.mapSeenMasternodeBroadcast.count(inv.hash)) {
-            masternodeSync.AddedMasternodeList(inv.hash);
-            return true;
-        }
-        return false;
-    case MSG_MASTERNODE_PING:
-        if (fDebug) LogPrintf("AlreadyHave inv.type = MSG_MASTERNODE_PING \n");
-        return mnodeman.mapSeenMasternodePing.count(inv.hash);
->>>>>>> ba32acc1
     }
 
     return true;
@@ -6185,7 +6111,6 @@
         return state.DoS(100, error("%s: block height mismatch in coinbase", __func__), REJECT_INVALID, "bad-cb-height");
     }
 
-<<<<<<< HEAD
     return true;
 }
 
@@ -7954,84 +7879,16 @@
                     }
                 }
 
-=======
-                if (!pushed && inv.type == MSG_TX) {
-                    CTransaction tx;
-                    if (mempool.lookup(inv.hash, tx)) {
-                        CDataStream ss(SER_NETWORK, PROTOCOL_VERSION);
-                        ss.reserve(1000);
-                        ss << tx;
-                        if (fDebug) LogPrintf("Send Back Tx to peer=%d\n", pfrom->id);
-                        pfrom->PushMessage("tx", ss);
-                        pushed = true;
-                    }
-                }
-                if (!pushed && inv.type == MSG_TXLOCK_VOTE) {
-                    if (mapTxLockVote.count(inv.hash)) {
-                        CDataStream ss(SER_NETWORK, PROTOCOL_VERSION);
-                        ss.reserve(1000);
-                        ss << mapTxLockVote[inv.hash];
-                        if (fDebug) LogPrintf("Send Back txlvote to peer=%d\n", pfrom->id);
-                        pfrom->PushMessage("txlvote", ss);
-                        pushed = true;
-                    }
-                }
-                if (!pushed && inv.type == MSG_TXLOCK_REQUEST) {
-                    if (mapTxLockReq.count(inv.hash)) {
-                        CDataStream ss(SER_NETWORK, PROTOCOL_VERSION);
-                        ss.reserve(1000);
-                        ss << mapTxLockReq[inv.hash];
-                        if (fDebug) LogPrintf("Send Back ix to peer=%d\n", pfrom->id);
-                        pfrom->PushMessage("ix", ss);
-                        pushed = true;
-                    }
-                }
-                if (!pushed && inv.type == MSG_SPORK) {
-                    if (mapSporks.count(inv.hash)) {
-                        CDataStream ss(SER_NETWORK, PROTOCOL_VERSION);
-                        ss.reserve(1000);
-                        ss << mapSporks[inv.hash];
-                        if (fDebug) LogPrintf("Send Back spork to peer=%d\n", pfrom->id);
-                        pfrom->PushMessage("spork", ss);
-                        pushed = true;
-                    }
-                }
-                if (!pushed && inv.type == MSG_MASTERNODE_WINNER) {
-                    if (masternodePayments.mapMasternodePayeeVotes.count(inv.hash)) {
-                        CDataStream ss(SER_NETWORK, PROTOCOL_VERSION);
-                        ss.reserve(1000);
-                        ss << masternodePayments.mapMasternodePayeeVotes[inv.hash];
-                        if (fDebug) LogPrintf("Send Back mnw to peer=%d\n", pfrom->id);
-                        pfrom->PushMessage("mnw", ss);
-                        pushed = true;
-                    }
-                }
-                if (!pushed && inv.type == MSG_BUDGET_VOTE) {
-                    if (budget.mapSeenMasternodeBudgetVotes.count(inv.hash)) {
-                        CDataStream ss(SER_NETWORK, PROTOCOL_VERSION);
-                        ss.reserve(1000);
-                        ss << budget.mapSeenMasternodeBudgetVotes[inv.hash];
-                        if (fDebug) LogPrintf("Send Back mvote to peer=%d\n", pfrom->id);
-                        pfrom->PushMessage("mvote", ss);
-                        pushed = true;
-                    }
-                }
-
->>>>>>> ba32acc1
                 if (!pushed && inv.type == MSG_BUDGET_PROPOSAL) {
                     if (budget.mapSeenMasternodeBudgetProposals.count(inv.hash)) {
                         CDataStream ss(SER_NETWORK, PROTOCOL_VERSION);
                         ss.reserve(1000);
                         ss << budget.mapSeenMasternodeBudgetProposals[inv.hash];
-<<<<<<< HEAD
-=======
                         if (fDebug) LogPrintf("Send Back mprop to peer=%d\n", pfrom->id);
->>>>>>> ba32acc1
                         pfrom->PushMessage("mprop", ss);
                         pushed = true;
                     }
                 }
-<<<<<<< HEAD
 
                 if (!pushed && inv.type == MSG_BUDGET_FINALIZED_VOTE) {
                     if (budget.mapSeenFinalizedBudgetVotes.count(inv.hash)) {
@@ -8857,40 +8714,6 @@
                     LOCK(cs_vNodes);
                     BOOST_FOREACH (CNode* pnode, vNodes)
                         alert.RelayTo(pnode);
-=======
-
-                if (!pushed && inv.type == MSG_BUDGET_FINALIZED_VOTE) {
-                    if (budget.mapSeenFinalizedBudgetVotes.count(inv.hash)) {
-                        CDataStream ss(SER_NETWORK, PROTOCOL_VERSION);
-                        ss.reserve(1000);
-                        ss << budget.mapSeenFinalizedBudgetVotes[inv.hash];
-                        if (fDebug) LogPrintf("Send Back fbvote to peer=%d\n", pfrom->id);
-                        pfrom->PushMessage("fbvote", ss);
-                        pushed = true;
-                    }
-                }
-
-                if (!pushed && inv.type == MSG_BUDGET_FINALIZED) {
-                    if (budget.mapSeenFinalizedBudgets.count(inv.hash)) {
-                        CDataStream ss(SER_NETWORK, PROTOCOL_VERSION);
-                        ss.reserve(1000);
-                        ss << budget.mapSeenFinalizedBudgets[inv.hash];
-                        if (fDebug) LogPrintf("Send Back fbs to peer=%d\n", pfrom->id);
-                        pfrom->PushMessage("fbs", ss);
-                        pushed = true;
-                    }
-                }
-
-                if (!pushed && inv.type == MSG_MASTERNODE_ANNOUNCE) {
-                    if (mnodeman.mapSeenMasternodeBroadcast.count(inv.hash)) {
-                        CDataStream ss(SER_NETWORK, PROTOCOL_VERSION);
-                        ss.reserve(1000);
-                        ss << mnodeman.mapSeenMasternodeBroadcast[inv.hash];
-                        if (fDebug) LogPrintf("Send Back mnb to peer=%d\n", pfrom->id);
-                        pfrom->PushMessage("mnb", ss);
-                        pushed = true;
-                    }
->>>>>>> ba32acc1
                 }
             } else {
                 // Small DoS penalty so peers that send us lots of
@@ -8905,7 +8728,6 @@
         }
     }
 
-<<<<<<< HEAD
     else if (!(nLocalServices & NODE_BLOOM) &&
              (strCommand == "filterload" ||
                  strCommand == "filteradd" ||
@@ -8931,29 +8753,6 @@
         }
         pfrom->fRelayTxes = true;
     }
-=======
-                if (!pushed && inv.type == MSG_MASTERNODE_PING) {
-                    if (mnodeman.mapSeenMasternodePing.count(inv.hash)) {
-                        CDataStream ss(SER_NETWORK, PROTOCOL_VERSION);
-                        ss.reserve(1000);
-                        ss << mnodeman.mapSeenMasternodePing[inv.hash];
-                        if (fDebug) LogPrintf("Send Back mnp to peer=%d\n", pfrom->id);
-                        pfrom->PushMessage("mnp", ss);
-                        pushed = true;
-                    }
-                }
-
-                if (!pushed && inv.type == MSG_DSTX) {
-                    if (mapObfuscationBroadcastTxes.count(inv.hash)) {
-                        CDataStream ss(SER_NETWORK, PROTOCOL_VERSION);
-                        ss.reserve(1000);
-                        ss << mapObfuscationBroadcastTxes[inv.hash].tx << mapObfuscationBroadcastTxes[inv.hash].vin << mapObfuscationBroadcastTxes[inv.hash].vchSig << mapObfuscationBroadcastTxes[inv.hash].sigTime;
-                        if (fDebug) LogPrintf("Send Back dstx to peer=%d\n", pfrom->id);
-                        pfrom->PushMessage("dstx", ss);
-                        pushed = true;
-                    }
-                }
->>>>>>> ba32acc1
 
 
     else if (strCommand == "filteradd") {
@@ -8985,7 +8784,6 @@
     }
 
 
-<<<<<<< HEAD
     else if (strCommand == "reject") {
         if (fDebug) {
             try {
@@ -9017,18 +8815,6 @@
         ProcessMessageSwiftTX(pfrom, strCommand, vRecv);
         ProcessSpork(pfrom, strCommand, vRecv);
         masternodeSync.ProcessMessage(pfrom, strCommand, vRecv);
-=======
-    if (!vNotFound.empty()) {
-        // Let the peer know that we didn't find what it asked for, so it doesn't
-        // have to wait around forever. Currently only SPV clients actually care
-        // about this message: it's needed when they are recursively walking the
-        // dependencies of relevant unconfirmed transactions. SPV clients want to
-        // do that because they want to know about (and store and rebroadcast and
-        // risk analyze) the dependencies of transactions relevant to them, without
-        // having to download the entire memory pool.
-        if (fDebug) LogPrintf("Send Back notfound to peer=%d\n", pfrom->id);
-        pfrom->PushMessage("notfound", vNotFound);
->>>>>>> ba32acc1
     }
 
 
@@ -9045,15 +8831,10 @@
     const CChainParams& chainparams = Params();
     
     RandAddSeedPerfmon();
-<<<<<<< HEAD
     
     LogPrint("net", "received: %s (%u bytes) peer=%d\n", SanitizeString(strCommand), vRecv.size(), pfrom->id);
     if (mapArgs.count("-dropmessagestest") && GetRand(atoi(mapArgs["-dropmessagestest"])) == 0)
     {
-=======
-    LogPrint("net", "received: %s (%u bytes) command: %s peer=%d\n", SanitizeString(strCommand), vRecv.size(), strCommand, pfrom->id);
-    if (mapArgs.count("-dropmessagestest") && GetRand(atoi(mapArgs["-dropmessagestest"])) == 0) {
->>>>>>> ba32acc1
         LogPrintf("dropmessagestest DROPPING RECV MESSAGE\n");
         return true;
     }
