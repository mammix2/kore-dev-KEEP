--- conflicted
+++ resolved
@@ -200,11 +200,7 @@
     CPPFLAGS="$CPPFLAGS -DDEBUG -DDEBUG_LOCKORDER"
     if test "x$GCC" = xyes; then
         CFLAGS="$CFLAGS -g3 -O0"
-<<<<<<< HEAD
-        LIBS="-lboost_date_time $LIBS"
-=======
         LIBS="-lboost_date_time-mt $LIBS"
->>>>>>> 17b54017
     fi
 
     if test "x$GXX" = xyes; then
